/*
 * QEMU PC System Emulator
 *
 * Copyright (c) 2003-2004 Fabrice Bellard
 *
 * Permission is hereby granted, free of charge, to any person obtaining a copy
 * of this software and associated documentation files (the "Software"), to deal
 * in the Software without restriction, including without limitation the rights
 * to use, copy, modify, merge, publish, distribute, sublicense, and/or sell
 * copies of the Software, and to permit persons to whom the Software is
 * furnished to do so, subject to the following conditions:
 *
 * The above copyright notice and this permission notice shall be included in
 * all copies or substantial portions of the Software.
 *
 * THE SOFTWARE IS PROVIDED "AS IS", WITHOUT WARRANTY OF ANY KIND, EXPRESS OR
 * IMPLIED, INCLUDING BUT NOT LIMITED TO THE WARRANTIES OF MERCHANTABILITY,
 * FITNESS FOR A PARTICULAR PURPOSE AND NONINFRINGEMENT. IN NO EVENT SHALL
 * THE AUTHORS OR COPYRIGHT HOLDERS BE LIABLE FOR ANY CLAIM, DAMAGES OR OTHER
 * LIABILITY, WHETHER IN AN ACTION OF CONTRACT, TORT OR OTHERWISE, ARISING FROM,
 * OUT OF OR IN CONNECTION WITH THE SOFTWARE OR THE USE OR OTHER DEALINGS IN
 * THE SOFTWARE.
 */

#include "hw.h"
#include "pc.h"
#include "apic.h"
#include "pci.h"
#include "usb-uhci.h"
#include "usb-ohci.h"
#include "net.h"
#include "boards.h"
#include "ide.h"
#include "kvm.h"

qemu_irq *ioapic_irq_hack;

#define MAX_IDE_BUS 2

static const int ide_iobase[MAX_IDE_BUS] = { 0x1f0, 0x170 };
static const int ide_iobase2[MAX_IDE_BUS] = { 0x3f6, 0x376 };
static const int ide_irq[MAX_IDE_BUS] = { 14, 15 };

/* PC hardware initialisation */
static void pc_init1(ram_addr_t ram_size,
                     const char *boot_device,
                     const char *kernel_filename,
                     const char *kernel_cmdline,
                     const char *initrd_filename,
                     const char *cpu_model,
                     int pci_enabled)
{
    int i;
    ram_addr_t below_4g_mem_size, above_4g_mem_size;
    PCIBus *pci_bus;
    PCII440FXState *i440fx_state;
    int piix3_devfn = -1;
    qemu_irq *cpu_irq;
    qemu_irq *isa_irq;
    qemu_irq *i8259;
    qemu_irq *cmos_s3;
    qemu_irq *smi_irq;
    IsaIrqState *isa_irq_state;
    DriveInfo *hd[MAX_IDE_BUS * MAX_IDE_DEVS];
    FDCtrl *floppy_controller;
    ISADevice *rtc_state;

    pc_cpus_init(cpu_model);

    vmport_init();

    /* allocate ram and load rom/bios */
    pc_memory_init(ram_size, kernel_filename, kernel_cmdline, initrd_filename,
                   &below_4g_mem_size, &above_4g_mem_size);

    cpu_irq = pc_allocate_cpu_irq();
#ifdef KVM_CAP_IRQCHIP
    if (kvm_enabled() && kvm_irqchip_in_kernel()) {
        isa_irq_state = qemu_mallocz(sizeof(*isa_irq_state));
        if (pci_enabled) {
            isa_irq_state->ioapic = ioapic_init();
        }
        isa_irq = i8259 = kvm_i8259_init(cpu_irq[0]);
        ioapic_irq_hack = isa_irq;
    } else
#endif
    {
        i8259 = i8259_init(cpu_irq[0]);
        isa_irq_state = qemu_mallocz(sizeof(*isa_irq_state));
        isa_irq_state->i8259 = i8259;
        if (pci_enabled) {
            isa_irq_state->ioapic = ioapic_init();
        }
        isa_irq = qemu_allocate_irqs(isa_irq_handler, isa_irq_state, 24);
    }

    if (pci_enabled) {
        pci_bus = i440fx_init(&i440fx_state, &piix3_devfn, isa_irq, ram_size);
    } else {
        pci_bus = NULL;
        isa_bus_new(NULL);
    }
    isa_bus_irqs(isa_irq);

    pc_register_ferr_irq(isa_reserve_irq(13));
    cpu_irq = pc_allocate_cpu_irq();

    pc_vga_init(pci_enabled? pci_bus: NULL);

    /* init basic PC hardware */
    pc_basic_device_init(isa_irq, &floppy_controller, &rtc_state);

    for(i = 0; i < nb_nics; i++) {
        NICInfo *nd = &nd_table[i];

        if (!pci_enabled || (nd->model && strcmp(nd->model, "ne2k_isa") == 0))
            pc_init_ne2k_isa(nd);
        else
            pci_nic_init_nofail(nd, "rtl8139", NULL);
    }

    if (drive_get_max_bus(IF_IDE) >= MAX_IDE_BUS) {
        fprintf(stderr, "qemu: too many IDE bus\n");
        exit(1);
    }

    for(i = 0; i < MAX_IDE_BUS * MAX_IDE_DEVS; i++) {
        hd[i] = drive_get(IF_IDE, i / MAX_IDE_DEVS, i % MAX_IDE_DEVS);
    }

    if (pci_enabled) {
        pci_piix3_ide_init(pci_bus, hd, piix3_devfn + 1);
    } else {
        for(i = 0; i < MAX_IDE_BUS; i++) {
            isa_ide_init(ide_iobase[i], ide_iobase2[i], ide_irq[i],
	                 hd[MAX_IDE_DEVS * i], hd[MAX_IDE_DEVS * i + 1]);
        }
    }

#ifdef HAS_AUDIO
    pc_audio_init(pci_enabled ? pci_bus : NULL, isa_irq);
#endif

    pc_cmos_init(below_4g_mem_size, above_4g_mem_size, boot_device, hd,
                 floppy_controller, rtc_state);

    if (pci_enabled && usb_enabled) {
        usb_uhci_piix3_init(pci_bus, piix3_devfn + 2);
    }

    if (pci_enabled && acpi_enabled) {
        uint8_t *eeprom_buf = qemu_mallocz(8 * 256); /* XXX: make this persistent */
        i2c_bus *smbus;

        cmos_s3 = qemu_allocate_irqs(pc_cmos_set_s3_resume, rtc_state, 1);
        smi_irq = qemu_allocate_irqs(pc_acpi_smi_interrupt, first_cpu, 1);
        /* TODO: Populate SPD eeprom data.  */
        smbus = piix4_pm_init(pci_bus, piix3_devfn + 3, 0xb100,
                              isa_reserve_irq(9), *cmos_s3, *smi_irq,
                              kvm_enabled());
        for (i = 0; i < 8; i++) {
            DeviceState *eeprom;
            eeprom = qdev_create((BusState *)smbus, "smbus-eeprom");
            qdev_prop_set_uint8(eeprom, "address", 0x50 + i);
            qdev_prop_set_ptr(eeprom, "data", eeprom_buf + (i * 256));
            qdev_init_nofail(eeprom);
        }
<<<<<<< HEAD
        piix4_acpi_system_hot_add_init(pci_bus, cpu_model);
=======
>>>>>>> ac404095
    }

    if (i440fx_state) {
        i440fx_init_memory_mappings(i440fx_state);
    }

    if (pci_enabled) {
        pc_pci_device_init(pci_bus);
    }
}

static void pc_init_pci(ram_addr_t ram_size,
                        const char *boot_device,
                        const char *kernel_filename,
                        const char *kernel_cmdline,
                        const char *initrd_filename,
                        const char *cpu_model)
{
    pc_init1(ram_size, boot_device,
             kernel_filename, kernel_cmdline,
             initrd_filename, cpu_model, 1);
}

static void pc_init_isa(ram_addr_t ram_size,
                        const char *boot_device,
                        const char *kernel_filename,
                        const char *kernel_cmdline,
                        const char *initrd_filename,
                        const char *cpu_model)
{
    if (cpu_model == NULL)
        cpu_model = "486";
    pc_init1(ram_size, boot_device,
             kernel_filename, kernel_cmdline,
             initrd_filename, cpu_model, 0);
}

static QEMUMachine pc_machine = {
    .name = "pc-0.13",
    .alias = "pc",
    .desc = "Standard PC",
    .init = pc_init_pci,
    .max_cpus = 255,
    .is_default = 1,
};

static QEMUMachine pc_machine_v0_12 = {
    .name = "pc-0.12",
    .desc = "Standard PC",
    .init = pc_init_pci,
    .max_cpus = 255,
    .compat_props = (GlobalProperty[]) {
        {
            .driver   = "virtio-serial-pci",
            .property = "max_nr_ports",
            .value    = stringify(1),
        },{
            .driver   = "virtio-serial-pci",
            .property = "vectors",
            .value    = stringify(0),
        },
        { /* end of list */ }
    }
};

static QEMUMachine pc_machine_v0_11 = {
    .name = "pc-0.11",
    .desc = "Standard PC, qemu 0.11",
    .init = pc_init_pci,
    .max_cpus = 255,
    .compat_props = (GlobalProperty[]) {
        {
            .driver   = "virtio-blk-pci",
            .property = "vectors",
            .value    = stringify(0),
        },{
            .driver   = "virtio-serial-pci",
            .property = "max_nr_ports",
            .value    = stringify(1),
        },{
            .driver   = "virtio-serial-pci",
            .property = "vectors",
            .value    = stringify(0),
        },{
            .driver   = "ide-drive",
            .property = "ver",
            .value    = "0.11",
        },{
            .driver   = "scsi-disk",
            .property = "ver",
            .value    = "0.11",
        },{
            .driver   = "PCI",
            .property = "rombar",
            .value    = stringify(0),
        },
        { /* end of list */ }
    }
};

static QEMUMachine pc_machine_v0_10 = {
    .name = "pc-0.10",
    .desc = "Standard PC, qemu 0.10",
    .init = pc_init_pci,
    .max_cpus = 255,
    .compat_props = (GlobalProperty[]) {
        {
            .driver   = "virtio-blk-pci",
            .property = "class",
            .value    = stringify(PCI_CLASS_STORAGE_OTHER),
        },{
            .driver   = "virtio-serial-pci",
            .property = "class",
            .value    = stringify(PCI_CLASS_DISPLAY_OTHER),
        },{
            .driver   = "virtio-serial-pci",
            .property = "max_nr_ports",
            .value    = stringify(1),
        },{
            .driver   = "virtio-serial-pci",
            .property = "vectors",
            .value    = stringify(0),
        },{
            .driver   = "virtio-net-pci",
            .property = "vectors",
            .value    = stringify(0),
        },{
            .driver   = "virtio-blk-pci",
            .property = "vectors",
            .value    = stringify(0),
        },{
            .driver   = "ide-drive",
            .property = "ver",
            .value    = "0.10",
        },{
            .driver   = "scsi-disk",
            .property = "ver",
            .value    = "0.10",
        },{
            .driver   = "PCI",
            .property = "rombar",
            .value    = stringify(0),
        },
        { /* end of list */ }
    },
};

static QEMUMachine isapc_machine = {
    .name = "isapc",
    .desc = "ISA-only PC",
    .init = pc_init_isa,
    .max_cpus = 1,
};

static void pc_machine_init(void)
{
    qemu_register_machine(&pc_machine);
    qemu_register_machine(&pc_machine_v0_12);
    qemu_register_machine(&pc_machine_v0_11);
    qemu_register_machine(&pc_machine_v0_10);
    qemu_register_machine(&isapc_machine);
}

machine_init(pc_machine_init);<|MERGE_RESOLUTION|>--- conflicted
+++ resolved
@@ -41,6 +41,8 @@
 static const int ide_iobase2[MAX_IDE_BUS] = { 0x3f6, 0x376 };
 static const int ide_irq[MAX_IDE_BUS] = { 14, 15 };
 
+const char *global_cpu_model; /* cpu hotadd */
+
 /* PC hardware initialisation */
 static void pc_init1(ram_addr_t ram_size,
                      const char *boot_device,
@@ -65,6 +67,8 @@
     FDCtrl *floppy_controller;
     ISADevice *rtc_state;
 
+    global_cpu_model = cpu_model;
+
     pc_cpus_init(cpu_model);
 
     vmport_init();
@@ -165,10 +169,6 @@
             qdev_prop_set_ptr(eeprom, "data", eeprom_buf + (i * 256));
             qdev_init_nofail(eeprom);
         }
-<<<<<<< HEAD
-        piix4_acpi_system_hot_add_init(pci_bus, cpu_model);
-=======
->>>>>>> ac404095
     }
 
     if (i440fx_state) {
