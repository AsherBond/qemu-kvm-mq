--- conflicted
+++ resolved
@@ -159,10 +159,6 @@
         isa_bus = isa_bus_new(NULL, system_io);
         no_hpet = 1;
     }
-<<<<<<< HEAD
-=======
-    isa_bus_irqs(isa_bus, gsi);
->>>>>>> 48a18b3c
 
     if (!xen_enabled()) {
         cpu_irq = pc_allocate_cpu_irq();
@@ -183,7 +179,7 @@
         gsi = i8259;
     }
 
-    isa_bus_irqs(gsi);
+    isa_bus_irqs(isa_bus, gsi);
 
     pc_register_ferr_irq(gsi[13]);
 
