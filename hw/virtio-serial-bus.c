--- conflicted
+++ resolved
@@ -137,11 +137,7 @@
 
 static void flush_queued_data(VirtIOSerialPort *port, bool discard)
 {
-<<<<<<< HEAD
-    assert(port || discard);
-=======
     assert(port);
->>>>>>> 74db920c
 
     do_flush_queued_data(port, port->ovq, &port->vser->vdev, discard);
 }
