--- conflicted
+++ resolved
@@ -528,7 +528,6 @@
     type_register_static(&i8259_info);
 }
 
-<<<<<<< HEAD
 static void kvm_kernel_pic_save_to_user(PICCommonState *s)
 {
 #ifdef KVM_CAP_IRQCHIP
@@ -602,7 +601,4 @@
     }
 }
 
-device_init(pic_register)
-=======
-type_init(pic_register_types)
->>>>>>> 83f7d43a
+type_init(pic_register_types)