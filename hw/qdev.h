#ifndef QDEV_H
#define QDEV_H

#include "hw.h"
#include "sysemu.h"
#include "sys-queue.h"
#include "qemu-char.h"
#include "qemu-option.h"

typedef struct Property Property;

typedef struct PropertyInfo PropertyInfo;

typedef struct CompatProperty CompatProperty;

typedef struct DeviceInfo DeviceInfo;

typedef struct BusState BusState;

typedef struct BusInfo BusInfo;

/* This structure should not be accessed directly.  We declare it here
   so that it can be embedded in individual device state structures.  */
struct DeviceState {
    const char *id;
    DeviceInfo *info;
    BusState *parent_bus;
    int num_gpio_out;
    qemu_irq *gpio_out;
    int num_gpio_in;
    qemu_irq *gpio_in;
    LIST_HEAD(, BusState) child_bus;
    int num_child_bus;
    NICInfo *nd;
    LIST_ENTRY(DeviceState) sibling;
};

typedef void (*bus_dev_printfn)(Monitor *mon, DeviceState *dev, int indent);
struct BusInfo {
    const char *name;
    size_t size;
    bus_dev_printfn print_dev;
    Property *props;
};

struct BusState {
    DeviceState *parent;
    BusInfo *info;
    const char *name;
    LIST_HEAD(, DeviceState) children;
    LIST_ENTRY(BusState) sibling;
};

struct Property {
    const char   *name;
    PropertyInfo *info;
    int          offset;
    void         *defval;
};

enum PropertyType {
    PROP_TYPE_UNSPEC = 0,
    PROP_TYPE_UINT16,
    PROP_TYPE_UINT32,
    PROP_TYPE_UINT64,
    PROP_TYPE_TADDR,
    PROP_TYPE_MACADDR,
    PROP_TYPE_DRIVE,
    PROP_TYPE_CHR,
    PROP_TYPE_PTR,
};

struct PropertyInfo {
    const char *name;
    size_t size;
    enum PropertyType type;
    int (*parse)(DeviceState *dev, Property *prop, const char *str);
    int (*print)(DeviceState *dev, Property *prop, char *dest, size_t len);
};

struct CompatProperty {
    const char *driver;
    const char *property;
    const char *value;
};

/*** Board API.  This should go away once we have a machine config file.  ***/

DeviceState *qdev_create(BusState *bus, const char *name);
DeviceState *qdev_device_add(QemuOpts *opts);
void qdev_init(DeviceState *dev);
void qdev_free(DeviceState *dev);

qemu_irq qdev_get_gpio_in(DeviceState *dev, int n);
void qdev_connect_gpio_out(DeviceState *dev, int n, qemu_irq pin);

BusState *qdev_get_child_bus(DeviceState *dev, const char *name);

/*** Device API.  ***/

typedef void (*qdev_initfn)(DeviceState *dev, DeviceInfo *info);
typedef void (*SCSIAttachFn)(DeviceState *host, BlockDriverState *bdrv,
              int unit);

struct DeviceInfo {
    const char *name;
    const char *alias;
    const char *desc;
    size_t size;
    Property *props;
    int no_user;

    /* Private to qdev / bus.  */
    qdev_initfn init;
    BusInfo *bus_info;
    struct DeviceInfo *next;
};

void qdev_register(DeviceInfo *info);

/* Register device properties.  */
/* GPIO inputs also double as IRQ sinks.  */
void qdev_init_gpio_in(DeviceState *dev, qemu_irq_handler handler, int n);
void qdev_init_gpio_out(DeviceState *dev, qemu_irq *pins, int n);

void scsi_bus_new(DeviceState *host, SCSIAttachFn attach);

CharDriverState *qdev_init_chardev(DeviceState *dev);

BusState *qdev_get_parent_bus(DeviceState *dev);

/* Convery from a base type to a parent type, with compile time checking.  */
#ifdef __GNUC__
#define DO_UPCAST(type, field, dev) ( __extension__ ( { \
    char __attribute__((unused)) offset_must_be_zero[ \
        -offsetof(type, field)]; \
    container_of(dev, type, field);}))
#else
#define DO_UPCAST(type, field, dev) container_of(dev, type, field)
#endif

/*** BUS API. ***/

BusState *qbus_create(BusInfo *info, DeviceState *parent, const char *name);

#define FROM_QBUS(type, dev) DO_UPCAST(type, qbus, dev)

/*** monitor commands ***/

void do_info_qtree(Monitor *mon);
void do_info_qdm(Monitor *mon);

/*** qdev-properties.c ***/

extern PropertyInfo qdev_prop_uint16;
extern PropertyInfo qdev_prop_uint32;
extern PropertyInfo qdev_prop_uint64;
extern PropertyInfo qdev_prop_hex32;
extern PropertyInfo qdev_prop_hex64;
extern PropertyInfo qdev_prop_chr;
extern PropertyInfo qdev_prop_ptr;
extern PropertyInfo qdev_prop_macaddr;
extern PropertyInfo qdev_prop_drive;
extern PropertyInfo qdev_prop_pci_devfn;

#define typeof_field(type, field) typeof(((type *)0)->field)
#define type_check(t1,t2) ((t1*)0 - (t2*)0)

#define DEFINE_PROP(_name, _state, _field, _prop, _type) { \
        .name      = (_name),                                    \
        .info      = &(_prop),                                   \
        .offset    = offsetof(_state, _field)                    \
            + type_check(_type,typeof_field(_state, _field)),    \
        }
#define DEFINE_PROP_DEFAULT(_name, _state, _field, _defval, _prop, _type) { \
        .name      = (_name),                                           \
        .info      = &(_prop),                                          \
        .offset    = offsetof(_state, _field)                           \
            + type_check(_type,typeof_field(_state, _field)),           \
        .defval    = (_type[]) { _defval },                             \
        }

#define DEFINE_PROP_UINT16(_n, _s, _f, _d)                      \
    DEFINE_PROP_DEFAULT(_n, _s, _f, _d, qdev_prop_uint16, uint16_t)
#define DEFINE_PROP_UINT32(_n, _s, _f, _d)                      \
    DEFINE_PROP_DEFAULT(_n, _s, _f, _d, qdev_prop_uint32, uint32_t)
#define DEFINE_PROP_UINT64(_n, _s, _f, _d)                      \
    DEFINE_PROP_DEFAULT(_n, _s, _f, _d, qdev_prop_uint64, uint64_t)
#define DEFINE_PROP_HEX32(_n, _s, _f, _d)                       \
    DEFINE_PROP_DEFAULT(_n, _s, _f, _d, qdev_prop_hex32, uint32_t)
#define DEFINE_PROP_HEX64(_n, _s, _f, _d)                       \
    DEFINE_PROP_DEFAULT(_n, _s, _f, _d, qdev_prop_hex64, uint64_t)
#define DEFINE_PROP_PCI_DEVFN(_n, _s, _f, _d)                   \
    DEFINE_PROP_DEFAULT(_n, _s, _f, _d, qdev_prop_pci_devfn, uint32_t)

#define DEFINE_PROP_PTR(_n, _s, _f)             \
    DEFINE_PROP(_n, _s, _f, qdev_prop_ptr, void*)
#define DEFINE_PROP_CHR(_n, _s, _f)             \
    DEFINE_PROP(_n, _s, _f, qdev_prop_chr, CharDriverState*)
#define DEFINE_PROP_DRIVE(_n, _s, _f)             \
<<<<<<< HEAD
    DEFINE_PROP(_n, _s, _f, qdev_prop_drive, DriveInfo*)
=======
    DEFINE_PROP(_n, _s, _f, qdev_prop_chr, DriveInfo*)
>>>>>>> f6c64e0e
#define DEFINE_PROP_MACADDR(_n, _s, _f)         \
    DEFINE_PROP(_n, _s, _f, qdev_prop_macaddr, uint8_t[6])

#define DEFINE_PROP_END_OF_LIST()               \
    {}

/* Set properties between creation and init.  */
void *qdev_get_prop_ptr(DeviceState *dev, Property *prop);
int qdev_prop_parse(DeviceState *dev, const char *name, const char *value);
void qdev_prop_set(DeviceState *dev, const char *name, void *src, enum PropertyType type);
void qdev_prop_set_uint16(DeviceState *dev, const char *name, uint16_t value);
void qdev_prop_set_uint32(DeviceState *dev, const char *name, uint32_t value);
void qdev_prop_set_uint64(DeviceState *dev, const char *name, uint64_t value);
void qdev_prop_set_chr(DeviceState *dev, const char *name, CharDriverState *value);
void qdev_prop_set_drive(DeviceState *dev, const char *name, DriveInfo *value);
/* FIXME: Remove opaque pointer properties.  */
void qdev_prop_set_ptr(DeviceState *dev, const char *name, void *value);
void qdev_prop_set_defaults(DeviceState *dev, Property *props);

void qdev_prop_register_compat(CompatProperty *props);
void qdev_prop_set_compat(DeviceState *dev);

/* This is a nasty hack to allow passing a NULL bus to qdev_create.  */
extern struct BusInfo system_bus_info;

#endif<|MERGE_RESOLUTION|>--- conflicted
+++ resolved
@@ -198,11 +198,7 @@
 #define DEFINE_PROP_CHR(_n, _s, _f)             \
     DEFINE_PROP(_n, _s, _f, qdev_prop_chr, CharDriverState*)
 #define DEFINE_PROP_DRIVE(_n, _s, _f)             \
-<<<<<<< HEAD
     DEFINE_PROP(_n, _s, _f, qdev_prop_drive, DriveInfo*)
-=======
-    DEFINE_PROP(_n, _s, _f, qdev_prop_chr, DriveInfo*)
->>>>>>> f6c64e0e
 #define DEFINE_PROP_MACADDR(_n, _s, _f)         \
     DEFINE_PROP(_n, _s, _f, qdev_prop_macaddr, uint8_t[6])
 
