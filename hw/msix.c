--- conflicted
+++ resolved
@@ -332,12 +332,8 @@
     if (nentries > MSIX_MAX_ENTRIES)
         return -EINVAL;
 
-<<<<<<< HEAD
     dev->msix_mask_notifier = NULL;
-    dev->msix_entry_used = qemu_mallocz(MSIX_MAX_ENTRIES *
-=======
     dev->msix_entry_used = g_malloc0(MSIX_MAX_ENTRIES *
->>>>>>> 7267c094
                                         sizeof *dev->msix_entry_used);
 
     dev->msix_table_page = g_malloc0(MSIX_PAGE_SIZE);
