/*
 * MSI-X device support
 *
 * This module includes support for MSI-X in pci devices.
 *
 * Author: Michael S. Tsirkin <mst@redhat.com>
 *
 *  Copyright (c) 2009, Red Hat Inc, Michael S. Tsirkin (mst@redhat.com)
 *
 * This work is licensed under the terms of the GNU GPL, version 2.  See
 * the COPYING file in the top-level directory.
 *
 * Contributions after 2012-01-13 are licensed under the terms of the
 * GNU GPL, version 2 or (at your option) any later version.
 */

#include "hw.h"
#include "msi.h"
#include "msix.h"
#include "pci.h"
#include "range.h"
#include "kvm.h"

#define MSIX_CAP_LENGTH 12

/* MSI enable bit and maskall bit are in byte 1 in FLAGS register */
#define MSIX_CONTROL_OFFSET (PCI_MSIX_FLAGS + 1)
#define MSIX_ENABLE_MASK (PCI_MSIX_FLAGS_ENABLE >> 8)
#define MSIX_MASKALL_MASK (PCI_MSIX_FLAGS_MASKALL >> 8)

/* How much space does an MSIX table need. */
/* The spec requires giving the table structure
 * a 4K aligned region all by itself. */
#define MSIX_PAGE_SIZE 0x1000
/* Reserve second half of the page for pending bits */
#define MSIX_PAGE_PENDING (MSIX_PAGE_SIZE / 2)
#define MSIX_MAX_ENTRIES 32

static MSIMessage msix_get_message(PCIDevice *dev, unsigned vector)
{
    uint8_t *table_entry = dev->msix_table_page + vector * PCI_MSIX_ENTRY_SIZE;
    MSIMessage msg;

    msg.address = pci_get_quad(table_entry + PCI_MSIX_ENTRY_LOWER_ADDR);
    msg.data = pci_get_long(table_entry + PCI_MSIX_ENTRY_DATA);
    return msg;
}

/* KVM specific MSIX helpers */
static void kvm_msix_free(PCIDevice *dev)
{
    int vector, changed = 0;

    for (vector = 0; vector < dev->msix_entries_nr; ++vector) {
        if (dev->msix_entry_used[vector]) {
            kvm_msi_message_del(&dev->msix_irq_entries[vector]);
            changed = 1;
        }
    }
    if (changed) {
        kvm_irqchip_commit_routes(kvm_state);
    }
}

static void kvm_msix_message_from_vector(PCIDevice *dev, unsigned vector,
                                         KVMMsiMessage *kmm)
{
    uint8_t *table_entry = dev->msix_table_page + vector * PCI_MSIX_ENTRY_SIZE;

    kmm->addr_lo = pci_get_long(table_entry + PCI_MSIX_ENTRY_LOWER_ADDR);
    kmm->addr_hi = pci_get_long(table_entry + PCI_MSIX_ENTRY_UPPER_ADDR);
    kmm->data = pci_get_long(table_entry + PCI_MSIX_ENTRY_DATA);
}

static void kvm_msix_update(PCIDevice *dev, int vector,
                            int was_masked, int is_masked)
{
    KVMMsiMessage new_entry, *entry;
    int mask_cleared = was_masked && !is_masked;
    int r;

    /* It is only legal to change an entry when it is masked. Therefore, it is
     * enough to update the routing in kernel when mask is being cleared. */
    if (!mask_cleared) {
        return;
    }
    if (!dev->msix_entry_used[vector]) {
        return;
    }

    entry = dev->msix_irq_entries + vector;
    kvm_msix_message_from_vector(dev, vector, &new_entry);
    r = kvm_msi_message_update(entry, &new_entry);
    if (r < 0) {
        fprintf(stderr, "%s: kvm_update_msix failed: %s\n", __func__,
                strerror(-r));
        exit(1);
    }
    if (r > 0) {
        *entry = new_entry;
        r = kvm_irqchip_commit_routes(kvm_state);
        if (r) {
            fprintf(stderr, "%s: kvm_commit_irq_routes failed: %s\n", __func__,
		    strerror(-r));
            exit(1);
        }
    }
}

static int kvm_msix_vector_add(PCIDevice *dev, unsigned vector)
{
    KVMMsiMessage *kmm = dev->msix_irq_entries + vector;
    int r;

    kvm_msix_message_from_vector(dev, vector, kmm);
    r = kvm_msi_message_add(kmm);
    if (r < 0) {
        fprintf(stderr, "%s: kvm_add_msix failed: %s\n", __func__, strerror(-r));
        return r;
    }

    r = kvm_irqchip_commit_routes(kvm_state);
    if (r < 0) {
        fprintf(stderr, "%s: kvm_commit_irq_routes failed: %s\n", __func__, strerror(-r));
        return r;
    }
    return 0;
}

static void kvm_msix_vector_del(PCIDevice *dev, unsigned vector)
{
    kvm_msi_message_del(&dev->msix_irq_entries[vector]);
    kvm_irqchip_commit_routes(kvm_state);
}

/* Add MSI-X capability to the config space for the device. */
/* Given a bar and its size, add MSI-X table on top of it
 * and fill MSI-X capability in the config space.
 * Original bar size must be a power of 2 or 0.
 * New bar size is returned. */
static int msix_add_config(struct PCIDevice *pdev, unsigned short nentries,
                           unsigned bar_nr, unsigned bar_size)
{
    int config_offset;
    uint8_t *config;
    uint32_t new_size;

    if (nentries < 1 || nentries > PCI_MSIX_FLAGS_QSIZE + 1)
        return -EINVAL;
    if (bar_size > 0x80000000)
        return -ENOSPC;

    /* Add space for MSI-X structures */
    if (!bar_size) {
        new_size = MSIX_PAGE_SIZE;
    } else if (bar_size < MSIX_PAGE_SIZE) {
        bar_size = MSIX_PAGE_SIZE;
        new_size = MSIX_PAGE_SIZE * 2;
    } else {
        new_size = bar_size * 2;
    }

    pdev->msix_bar_size = new_size;
    config_offset = pci_add_capability(pdev, PCI_CAP_ID_MSIX,
                                       0, MSIX_CAP_LENGTH);
    if (config_offset < 0)
        return config_offset;
    config = pdev->config + config_offset;

    pci_set_word(config + PCI_MSIX_FLAGS, nentries - 1);
    /* Table on top of BAR */
    pci_set_long(config + PCI_MSIX_TABLE, bar_size | bar_nr);
    /* Pending bits on top of that */
    pci_set_long(config + PCI_MSIX_PBA, (bar_size + MSIX_PAGE_PENDING) |
                 bar_nr);
    pdev->msix_cap = config_offset;
    /* Make flags bit writable. */
    pdev->wmask[config_offset + MSIX_CONTROL_OFFSET] |= MSIX_ENABLE_MASK |
	    MSIX_MASKALL_MASK;
    pdev->msix_function_masked = true;
    return 0;
}

static uint64_t msix_mmio_read(void *opaque, target_phys_addr_t addr,
                               unsigned size)
{
    PCIDevice *dev = opaque;
    unsigned int offset = addr & (MSIX_PAGE_SIZE - 1) & ~0x3;
    void *page = dev->msix_table_page;

    return pci_get_long(page + offset);
}

static uint8_t msix_pending_mask(int vector)
{
    return 1 << (vector % 8);
}

static uint8_t *msix_pending_byte(PCIDevice *dev, int vector)
{
    return dev->msix_table_page + MSIX_PAGE_PENDING + vector / 8;
}

static int msix_is_pending(PCIDevice *dev, int vector)
{
    return *msix_pending_byte(dev, vector) & msix_pending_mask(vector);
}

static void msix_set_pending(PCIDevice *dev, int vector)
{
    *msix_pending_byte(dev, vector) |= msix_pending_mask(vector);
}

static void msix_clr_pending(PCIDevice *dev, int vector)
{
    *msix_pending_byte(dev, vector) &= ~msix_pending_mask(vector);
}

static bool msix_vector_masked(PCIDevice *dev, int vector, bool fmask)
{
    unsigned offset = vector * PCI_MSIX_ENTRY_SIZE + PCI_MSIX_ENTRY_VECTOR_CTRL;
    return fmask || dev->msix_table_page[offset] & PCI_MSIX_ENTRY_CTRL_MASKBIT;
}

static bool msix_is_masked(PCIDevice *dev, int vector)
{
    return msix_vector_masked(dev, vector, dev->msix_function_masked);
}

static void msix_handle_mask_update(PCIDevice *dev, int vector, bool was_masked)
{
    bool is_masked = msix_is_masked(dev, vector);
    if (is_masked == was_masked) {
        return;
    }

    if (dev->msix_mask_notifier) {
        int ret;
        ret = dev->msix_mask_notifier(dev, vector, is_masked);
        assert(ret >= 0);
    }

    if (!is_masked && msix_is_pending(dev, vector)) {
        msix_clr_pending(dev, vector);
        msix_notify(dev, vector);
    }
}

static void msix_update_function_masked(PCIDevice *dev)
{
    dev->msix_function_masked = !msix_enabled(dev) ||
        (dev->config[dev->msix_cap + MSIX_CONTROL_OFFSET] & MSIX_MASKALL_MASK);
}

/* Handle MSI-X capability config write. */
void msix_write_config(PCIDevice *dev, uint32_t addr,
                       uint32_t val, int len)
{
    unsigned enable_pos = dev->msix_cap + MSIX_CONTROL_OFFSET;
    int vector;
    bool was_masked;

    if (!range_covers_byte(addr, len, enable_pos)) {
        return;
    }

    was_masked = dev->msix_function_masked;
    msix_update_function_masked(dev);

    if (!msix_enabled(dev)) {
        return;
    }

    pci_device_deassert_intx(dev);

    if (dev->msix_function_masked == was_masked) {
        return;
    }

    for (vector = 0; vector < dev->msix_entries_nr; ++vector) {
        msix_handle_mask_update(dev, vector,
                                msix_vector_masked(dev, vector, was_masked));
    }
}

static void msix_mmio_write(void *opaque, target_phys_addr_t addr,
                            uint64_t val, unsigned size)
{
    PCIDevice *dev = opaque;
    unsigned int offset = addr & (MSIX_PAGE_SIZE - 1) & ~0x3;
    int vector = offset / PCI_MSIX_ENTRY_SIZE;
    bool was_masked;

    /* MSI-X page includes a read-only PBA and a writeable Vector Control. */
    if (vector >= dev->msix_entries_nr) {
        return;
    }

    was_masked = msix_is_masked(dev, vector);
    pci_set_long(dev->msix_table_page + offset, val);
    if (kvm_enabled() && kvm_irqchip_in_kernel()) {
        kvm_msix_update(dev, vector, was_masked, msix_is_masked(dev, vector));
    }
    msix_handle_mask_update(dev, vector, was_masked);
}

static const MemoryRegionOps msix_mmio_ops = {
    .read = msix_mmio_read,
    .write = msix_mmio_write,
    .endianness = DEVICE_NATIVE_ENDIAN,
    .valid = {
        .min_access_size = 4,
        .max_access_size = 4,
    },
};

static void msix_mmio_setup(PCIDevice *d, MemoryRegion *bar)
{
    uint8_t *config = d->config + d->msix_cap;
    uint32_t table = pci_get_long(config + PCI_MSIX_TABLE);
    uint32_t offset = table & ~(MSIX_PAGE_SIZE - 1);
    /* TODO: for assigned devices, we'll want to make it possible to map
     * pending bits separately in case they are in a separate bar. */

    memory_region_add_subregion(bar, offset, &d->msix_mmio);
}

static void msix_mask_all(struct PCIDevice *dev, unsigned nentries)
{
    int vector, r;
    for (vector = 0; vector < nentries; ++vector) {
        unsigned offset =
            vector * PCI_MSIX_ENTRY_SIZE + PCI_MSIX_ENTRY_VECTOR_CTRL;
        int was_masked = msix_is_masked(dev, vector);
        dev->msix_table_page[offset] |= PCI_MSIX_ENTRY_CTRL_MASKBIT;
        if (was_masked != msix_is_masked(dev, vector) &&
            dev->msix_mask_notifier) {
            r = dev->msix_mask_notifier(dev, vector,
                                        msix_is_masked(dev, vector));
            assert(r >= 0);
        }
    }
}

/* Initialize the MSI-X structures. Note: if MSI-X is supported, BAR size is
 * modified, it should be retrieved with msix_bar_size. */
int msix_init(struct PCIDevice *dev, unsigned short nentries,
              MemoryRegion *bar,
              unsigned bar_nr, unsigned bar_size)
{
    int ret;

    /* Nothing to do if MSI is not supported by interrupt controller */
    if (!msi_supported) {
        return -ENOTSUP;
    }
    if (nentries > MSIX_MAX_ENTRIES)
        return -EINVAL;

    dev->msix_mask_notifier = NULL;
    dev->msix_entry_used = g_malloc0(MSIX_MAX_ENTRIES *
                                        sizeof *dev->msix_entry_used);

    dev->msix_table_page = g_malloc0(MSIX_PAGE_SIZE);
    msix_mask_all(dev, nentries);

    memory_region_init_io(&dev->msix_mmio, &msix_mmio_ops, dev,
                          "msix", MSIX_PAGE_SIZE);

    dev->msix_entries_nr = nentries;
    ret = msix_add_config(dev, nentries, bar_nr, bar_size);
    if (ret)
        goto err_config;

    if (kvm_enabled() && kvm_irqchip_in_kernel()) {
        dev->msix_irq_entries = g_malloc(nentries *
                                         sizeof *dev->msix_irq_entries);
    }

    dev->cap_present |= QEMU_PCI_CAP_MSIX;
    msix_mmio_setup(dev, bar);
    return 0;

err_config:
    dev->msix_entries_nr = 0;
    memory_region_destroy(&dev->msix_mmio);
    g_free(dev->msix_table_page);
    dev->msix_table_page = NULL;
    g_free(dev->msix_entry_used);
    dev->msix_entry_used = NULL;
    return ret;
}

static void msix_free_irq_entries(PCIDevice *dev)
{
    int vector;

    if (kvm_enabled() && kvm_irqchip_in_kernel()) {
        kvm_msix_free(dev);
    }

    for (vector = 0; vector < dev->msix_entries_nr; ++vector) {
        dev->msix_entry_used[vector] = 0;
        msix_clr_pending(dev, vector);
    }
}

/* Clean up resources for the device. */
int msix_uninit(PCIDevice *dev, MemoryRegion *bar)
{
    if (!(dev->cap_present & QEMU_PCI_CAP_MSIX))
        return 0;
    pci_del_capability(dev, PCI_CAP_ID_MSIX, MSIX_CAP_LENGTH);
    dev->msix_cap = 0;
    msix_free_irq_entries(dev);
    dev->msix_entries_nr = 0;
    memory_region_del_subregion(bar, &dev->msix_mmio);
    memory_region_destroy(&dev->msix_mmio);
    g_free(dev->msix_table_page);
    dev->msix_table_page = NULL;
    g_free(dev->msix_entry_used);
    dev->msix_entry_used = NULL;
    g_free(dev->msix_irq_entries);
    dev->msix_irq_entries = NULL;
    dev->cap_present &= ~QEMU_PCI_CAP_MSIX;
    return 0;
}

void msix_save(PCIDevice *dev, QEMUFile *f)
{
    unsigned n = dev->msix_entries_nr;

    if (!(dev->cap_present & QEMU_PCI_CAP_MSIX)) {
        return;
    }
    qemu_put_buffer(f, dev->msix_table_page, n * PCI_MSIX_ENTRY_SIZE);
    qemu_put_buffer(f, dev->msix_table_page + MSIX_PAGE_PENDING, (n + 7) / 8);
}

/* Should be called after restoring the config space. */
void msix_load(PCIDevice *dev, QEMUFile *f)
{
    unsigned n = dev->msix_entries_nr;

    if (!(dev->cap_present & QEMU_PCI_CAP_MSIX)) {
        return;
    }

    msix_free_irq_entries(dev);
    qemu_get_buffer(f, dev->msix_table_page, n * PCI_MSIX_ENTRY_SIZE);
    qemu_get_buffer(f, dev->msix_table_page + MSIX_PAGE_PENDING, (n + 7) / 8);
    msix_update_function_masked(dev);
}

/* Does device support MSI-X? */
int msix_present(PCIDevice *dev)
{
    return dev->cap_present & QEMU_PCI_CAP_MSIX;
}

/* Is MSI-X enabled? */
int msix_enabled(PCIDevice *dev)
{
    return (dev->cap_present & QEMU_PCI_CAP_MSIX) &&
        (dev->config[dev->msix_cap + MSIX_CONTROL_OFFSET] &
         MSIX_ENABLE_MASK);
}

/* Size of bar where MSI-X table resides, or 0 if MSI-X not supported. */
uint32_t msix_bar_size(PCIDevice *dev)
{
    return (dev->cap_present & QEMU_PCI_CAP_MSIX) ?
        dev->msix_bar_size : 0;
}

/* Send an MSI-X message */
void msix_notify(PCIDevice *dev, unsigned vector)
{
    MSIMessage msg;

    if (vector >= dev->msix_entries_nr || !dev->msix_entry_used[vector])
        return;
    if (msix_is_masked(dev, vector)) {
        msix_set_pending(dev, vector);
        return;
    }

<<<<<<< HEAD
    if (kvm_enabled() && kvm_irqchip_in_kernel()) {
        kvm_irqchip_set_irq(kvm_state, dev->msix_irq_entries[vector].gsi, 1);
        return;
    }

    address = pci_get_quad(table_entry + PCI_MSIX_ENTRY_LOWER_ADDR);
    data = pci_get_long(table_entry + PCI_MSIX_ENTRY_DATA);
    stl_le_phys(address, data);
=======
    msg = msix_get_message(dev, vector);

    stl_le_phys(msg.address, msg.data);
>>>>>>> bc4caf49
}

void msix_reset(PCIDevice *dev)
{
    if (!(dev->cap_present & QEMU_PCI_CAP_MSIX))
        return;
    msix_free_irq_entries(dev);
    dev->config[dev->msix_cap + MSIX_CONTROL_OFFSET] &=
	    ~dev->wmask[dev->msix_cap + MSIX_CONTROL_OFFSET];
    memset(dev->msix_table_page, 0, MSIX_PAGE_SIZE);
    msix_mask_all(dev, dev->msix_entries_nr);
}

/* PCI spec suggests that devices make it possible for software to configure
 * less vectors than supported by the device, but does not specify a standard
 * mechanism for devices to do so.
 *
 * We support this by asking devices to declare vectors software is going to
 * actually use, and checking this on the notification path. Devices that
 * don't want to follow the spec suggestion can declare all vectors as used. */

/* Mark vector as used. */
int msix_vector_use(PCIDevice *dev, unsigned vector)
{
    int ret;
    if (vector >= dev->msix_entries_nr)
        return -EINVAL;
    if (kvm_enabled() && kvm_irqchip_in_kernel() &&
        !dev->msix_entry_used[vector]) {
        ret = kvm_msix_vector_add(dev, vector);
        if (ret) {
            return ret;
        }
    }
    ++dev->msix_entry_used[vector];
    return 0;
}

/* Mark vector as unused. */
void msix_vector_unuse(PCIDevice *dev, unsigned vector)
{
    if (vector >= dev->msix_entries_nr || !dev->msix_entry_used[vector]) {
        return;
    }
    if (--dev->msix_entry_used[vector]) {
        return;
    }
    if (kvm_enabled() && kvm_irqchip_in_kernel()) {
        kvm_msix_vector_del(dev, vector);
    }
    msix_clr_pending(dev, vector);
}

void msix_unuse_all_vectors(PCIDevice *dev)
{
    if (!(dev->cap_present & QEMU_PCI_CAP_MSIX))
        return;
    msix_free_irq_entries(dev);
}

/* Invoke the notifier if vector entry is used and unmasked. */
static int msix_notify_if_unmasked(PCIDevice *dev, unsigned vector, int masked)
{
    assert(dev->msix_mask_notifier);
    if (!dev->msix_entry_used[vector] || msix_is_masked(dev, vector)) {
        return 0;
    }
    return dev->msix_mask_notifier(dev, vector, masked);
}

static int msix_set_mask_notifier_for_vector(PCIDevice *dev, unsigned vector)
{
	/* Notifier has been set. Invoke it on unmasked vectors. */
	return msix_notify_if_unmasked(dev, vector, 0);
}

static int msix_unset_mask_notifier_for_vector(PCIDevice *dev, unsigned vector)
{
	/* Notifier will be unset. Invoke it to mask unmasked entries. */
	return msix_notify_if_unmasked(dev, vector, 1);
}

int msix_set_mask_notifier(PCIDevice *dev, msix_mask_notifier_func f)
{
    int r, n;
    assert(!dev->msix_mask_notifier);
    dev->msix_mask_notifier = f;
    for (n = 0; n < dev->msix_entries_nr; ++n) {
        r = msix_set_mask_notifier_for_vector(dev, n);
        if (r < 0) {
            goto undo;
        }
    }
    return 0;

undo:
    while (--n >= 0) {
        msix_unset_mask_notifier_for_vector(dev, n);
    }
    dev->msix_mask_notifier = NULL;
    return r;
}

int msix_unset_mask_notifier(PCIDevice *dev)
{
    int r, n;
    assert(dev->msix_mask_notifier);
    for (n = 0; n < dev->msix_entries_nr; ++n) {
        r = msix_unset_mask_notifier_for_vector(dev, n);
        if (r < 0) {
            goto undo;
        }
    }
    dev->msix_mask_notifier = NULL;
    return 0;

undo:
    while (--n >= 0) {
        msix_set_mask_notifier_for_vector(dev, n);
    }
    return r;
}<|MERGE_RESOLUTION|>--- conflicted
+++ resolved
@@ -485,20 +485,14 @@
         return;
     }
 
-<<<<<<< HEAD
     if (kvm_enabled() && kvm_irqchip_in_kernel()) {
         kvm_irqchip_set_irq(kvm_state, dev->msix_irq_entries[vector].gsi, 1);
         return;
     }
 
-    address = pci_get_quad(table_entry + PCI_MSIX_ENTRY_LOWER_ADDR);
-    data = pci_get_long(table_entry + PCI_MSIX_ENTRY_DATA);
-    stl_le_phys(address, data);
-=======
     msg = msix_get_message(dev, vector);
 
     stl_le_phys(msg.address, msg.data);
->>>>>>> bc4caf49
 }
 
 void msix_reset(PCIDevice *dev)
