/*
 * MSI-X device support
 *
 * This module includes support for MSI-X in pci devices.
 *
 * Author: Michael S. Tsirkin <mst@redhat.com>
 *
 *  Copyright (c) 2009, Red Hat Inc, Michael S. Tsirkin (mst@redhat.com)
 *
 * This work is licensed under the terms of the GNU GPL, version 2.  See
 * the COPYING file in the top-level directory.
 *
 * Contributions after 2012-01-13 are licensed under the terms of the
 * GNU GPL, version 2 or (at your option) any later version.
 */

#include "hw.h"
#include "msi.h"
#include "msix.h"
#include "pci.h"
#include "range.h"
#include "kvm.h"

#define MSIX_CAP_LENGTH 12

/* MSI enable bit and maskall bit are in byte 1 in FLAGS register */
#define MSIX_CONTROL_OFFSET (PCI_MSIX_FLAGS + 1)
#define MSIX_ENABLE_MASK (PCI_MSIX_FLAGS_ENABLE >> 8)
#define MSIX_MASKALL_MASK (PCI_MSIX_FLAGS_MASKALL >> 8)

/* How much space does an MSIX table need. */
/* The spec requires giving the table structure
 * a 4K aligned region all by itself. */
#define MSIX_PAGE_SIZE 0x1000
/* Reserve second half of the page for pending bits */
#define MSIX_PAGE_PENDING (MSIX_PAGE_SIZE / 2)
#define MSIX_MAX_ENTRIES 32


<<<<<<< HEAD
/* Flag for interrupt controller to declare MSI-X support */
int msix_supported;

/* KVM specific MSIX helpers */
static void kvm_msix_free(PCIDevice *dev)
{
    int vector, changed = 0;

    for (vector = 0; vector < dev->msix_entries_nr; ++vector) {
        if (dev->msix_entry_used[vector]) {
            kvm_msi_message_del(&dev->msix_irq_entries[vector]);
            changed = 1;
        }
    }
    if (changed) {
        kvm_commit_irq_routes();
    }
}

static void kvm_msix_message_from_vector(PCIDevice *dev, unsigned vector,
                                         KVMMsiMessage *kmm)
{
    uint8_t *table_entry = dev->msix_table_page + vector * PCI_MSIX_ENTRY_SIZE;

    kmm->addr_lo = pci_get_long(table_entry + PCI_MSIX_ENTRY_LOWER_ADDR);
    kmm->addr_hi = pci_get_long(table_entry + PCI_MSIX_ENTRY_UPPER_ADDR);
    kmm->data = pci_get_long(table_entry + PCI_MSIX_ENTRY_DATA);
}

static void kvm_msix_update(PCIDevice *dev, int vector,
                            int was_masked, int is_masked)
{
    KVMMsiMessage new_entry, *entry;
    int mask_cleared = was_masked && !is_masked;
    int r;

    /* It is only legal to change an entry when it is masked. Therefore, it is
     * enough to update the routing in kernel when mask is being cleared. */
    if (!mask_cleared) {
        return;
    }
    if (!dev->msix_entry_used[vector]) {
        return;
    }

    entry = dev->msix_irq_entries + vector;
    kvm_msix_message_from_vector(dev, vector, &new_entry);
    r = kvm_msi_message_update(entry, &new_entry);
    if (r < 0) {
        fprintf(stderr, "%s: kvm_update_msix failed: %s\n", __func__,
                strerror(-r));
        exit(1);
    }
    if (r > 0) {
        *entry = new_entry;
        r = kvm_commit_irq_routes();
        if (r) {
            fprintf(stderr, "%s: kvm_commit_irq_routes failed: %s\n", __func__,
		    strerror(-r));
            exit(1);
        }
    }
}

static int kvm_msix_vector_add(PCIDevice *dev, unsigned vector)
{
    KVMMsiMessage *kmm = dev->msix_irq_entries + vector;
    int r;

    kvm_msix_message_from_vector(dev, vector, kmm);
    r = kvm_msi_message_add(kmm);
    if (r < 0) {
        fprintf(stderr, "%s: kvm_add_msix failed: %s\n", __func__, strerror(-r));
        return r;
    }

    r = kvm_commit_irq_routes();
    if (r < 0) {
        fprintf(stderr, "%s: kvm_commit_irq_routes failed: %s\n", __func__, strerror(-r));
        return r;
    }
    return 0;
}

static void kvm_msix_vector_del(PCIDevice *dev, unsigned vector)
{
    kvm_msi_message_del(&dev->msix_irq_entries[vector]);
    kvm_commit_irq_routes();
}

=======
>>>>>>> 60ba3cc2
/* Add MSI-X capability to the config space for the device. */
/* Given a bar and its size, add MSI-X table on top of it
 * and fill MSI-X capability in the config space.
 * Original bar size must be a power of 2 or 0.
 * New bar size is returned. */
static int msix_add_config(struct PCIDevice *pdev, unsigned short nentries,
                           unsigned bar_nr, unsigned bar_size)
{
    int config_offset;
    uint8_t *config;

    pdev->msix_bar_size = bar_size;

    config_offset = pci_find_capability(pdev, PCI_CAP_ID_MSIX);

    if (!config_offset) {
        uint32_t new_size;

        if (nentries < 1 || nentries > PCI_MSIX_FLAGS_QSIZE + 1)
            return -EINVAL;
        if (bar_size > 0x80000000)
            return -ENOSPC;

        /* Add space for MSI-X structures */
        if (!bar_size) {
            new_size = MSIX_PAGE_SIZE;
        } else if (bar_size < MSIX_PAGE_SIZE) {
            bar_size = MSIX_PAGE_SIZE;
            new_size = MSIX_PAGE_SIZE * 2;
        } else {
            new_size = bar_size * 2;
        }

        pdev->msix_bar_size = new_size;
        config_offset = pci_add_capability(pdev, PCI_CAP_ID_MSIX,
                                           0, MSIX_CAP_LENGTH);
        if (config_offset < 0)
            return config_offset;
        config = pdev->config + config_offset;

        pci_set_word(config + PCI_MSIX_FLAGS, nentries - 1);
        /* Table on top of BAR */
        pci_set_long(config + PCI_MSIX_TABLE, bar_size | bar_nr);
        /* Pending bits on top of that */
        pci_set_long(config + PCI_MSIX_PBA, (bar_size + MSIX_PAGE_PENDING) |
                     bar_nr);
    }
    pdev->msix_cap = config_offset;
    /* Make flags bit writable. */
    pdev->wmask[config_offset + MSIX_CONTROL_OFFSET] |= MSIX_ENABLE_MASK |
	    MSIX_MASKALL_MASK;
    pdev->msix_function_masked = true;
    return 0;
}

static uint64_t msix_mmio_read(void *opaque, target_phys_addr_t addr,
                               unsigned size)
{
    PCIDevice *dev = opaque;
    unsigned int offset = addr & (MSIX_PAGE_SIZE - 1) & ~0x3;
    void *page = dev->msix_table_page;

    return pci_get_long(page + offset);
}

static uint8_t msix_pending_mask(int vector)
{
    return 1 << (vector % 8);
}

static uint8_t *msix_pending_byte(PCIDevice *dev, int vector)
{
    return dev->msix_table_page + MSIX_PAGE_PENDING + vector / 8;
}

static int msix_is_pending(PCIDevice *dev, int vector)
{
    return *msix_pending_byte(dev, vector) & msix_pending_mask(vector);
}

static void msix_set_pending(PCIDevice *dev, int vector)
{
    *msix_pending_byte(dev, vector) |= msix_pending_mask(vector);
}

static void msix_clr_pending(PCIDevice *dev, int vector)
{
    *msix_pending_byte(dev, vector) &= ~msix_pending_mask(vector);
}

static bool msix_vector_masked(PCIDevice *dev, int vector, bool fmask)
{
    unsigned offset = vector * PCI_MSIX_ENTRY_SIZE + PCI_MSIX_ENTRY_VECTOR_CTRL;
    return fmask || dev->msix_table_page[offset] & PCI_MSIX_ENTRY_CTRL_MASKBIT;
}

static bool msix_is_masked(PCIDevice *dev, int vector)
{
    return msix_vector_masked(dev, vector, dev->msix_function_masked);
}

static void msix_handle_mask_update(PCIDevice *dev, int vector, bool was_masked)
{
    bool is_masked = msix_is_masked(dev, vector);
    if (is_masked == was_masked) {
        return;
    }

    if (dev->msix_mask_notifier) {
        int ret;
        ret = dev->msix_mask_notifier(dev, vector, is_masked);
        assert(ret >= 0);
    }

    if (!is_masked && msix_is_pending(dev, vector)) {
        msix_clr_pending(dev, vector);
        msix_notify(dev, vector);
    }
}

static void msix_update_function_masked(PCIDevice *dev)
{
    dev->msix_function_masked = !msix_enabled(dev) ||
        (dev->config[dev->msix_cap + MSIX_CONTROL_OFFSET] & MSIX_MASKALL_MASK);
}

/* Handle MSI-X capability config write. */
void msix_write_config(PCIDevice *dev, uint32_t addr,
                       uint32_t val, int len)
{
    unsigned enable_pos = dev->msix_cap + MSIX_CONTROL_OFFSET;
    int vector;
    bool was_masked;

    if (!range_covers_byte(addr, len, enable_pos)) {
        return;
    }

    was_masked = dev->msix_function_masked;
    msix_update_function_masked(dev);

    if (!msix_enabled(dev)) {
        return;
    }

    pci_device_deassert_intx(dev);

    if (dev->msix_function_masked == was_masked) {
        return;
    }

    for (vector = 0; vector < dev->msix_entries_nr; ++vector) {
        msix_handle_mask_update(dev, vector,
                                msix_vector_masked(dev, vector, was_masked));
    }
}

static void msix_mmio_write(void *opaque, target_phys_addr_t addr,
                            uint64_t val, unsigned size)
{
    PCIDevice *dev = opaque;
    unsigned int offset = addr & (MSIX_PAGE_SIZE - 1) & ~0x3;
    int vector = offset / PCI_MSIX_ENTRY_SIZE;
    bool was_masked;

    /* MSI-X page includes a read-only PBA and a writeable Vector Control. */
    if (vector >= dev->msix_entries_nr) {
        return;
    }

    was_masked = msix_is_masked(dev, vector);
    pci_set_long(dev->msix_table_page + offset, val);
    if (kvm_enabled() && kvm_irqchip_in_kernel()) {
        kvm_msix_update(dev, vector, was_masked, msix_is_masked(dev, vector));
    }
    msix_handle_mask_update(dev, vector, was_masked);
}

static const MemoryRegionOps msix_mmio_ops = {
    .read = msix_mmio_read,
    .write = msix_mmio_write,
    .endianness = DEVICE_NATIVE_ENDIAN,
    .valid = {
        .min_access_size = 4,
        .max_access_size = 4,
    },
};

static void msix_mmio_setup(PCIDevice *d, MemoryRegion *bar)
{
    uint8_t *config = d->config + d->msix_cap;
    uint32_t table = pci_get_long(config + PCI_MSIX_TABLE);
    uint32_t offset = table & ~(MSIX_PAGE_SIZE - 1);
    /* TODO: for assigned devices, we'll want to make it possible to map
     * pending bits separately in case they are in a separate bar. */

    memory_region_add_subregion(bar, offset, &d->msix_mmio);
}

static void msix_mask_all(struct PCIDevice *dev, unsigned nentries)
{
    int vector, r;
    for (vector = 0; vector < nentries; ++vector) {
        unsigned offset =
            vector * PCI_MSIX_ENTRY_SIZE + PCI_MSIX_ENTRY_VECTOR_CTRL;
        int was_masked = msix_is_masked(dev, vector);
        dev->msix_table_page[offset] |= PCI_MSIX_ENTRY_CTRL_MASKBIT;
        if (was_masked != msix_is_masked(dev, vector) &&
            dev->msix_mask_notifier) {
            r = dev->msix_mask_notifier(dev, vector,
                                        msix_is_masked(dev, vector));
            assert(r >= 0);
        }
    }
}

/* Initialize the MSI-X structures. Note: if MSI-X is supported, BAR size is
 * modified, it should be retrieved with msix_bar_size. */
int msix_init(struct PCIDevice *dev, unsigned short nentries,
              MemoryRegion *bar,
              unsigned bar_nr, unsigned bar_size)
{
    int ret;

    /* Nothing to do if MSI is not supported by interrupt controller */
<<<<<<< HEAD
    if (!msix_supported ||
        (kvm_enabled() && kvm_irqchip_in_kernel() && !kvm_has_gsi_routing())) {
        return -ENOTSUP;
    }

=======
    if (!msi_supported) {
        return -ENOTSUP;
    }
>>>>>>> 60ba3cc2
    if (nentries > MSIX_MAX_ENTRIES)
        return -EINVAL;

    dev->msix_mask_notifier = NULL;
    dev->msix_entry_used = g_malloc0(MSIX_MAX_ENTRIES *
                                        sizeof *dev->msix_entry_used);

    dev->msix_table_page = g_malloc0(MSIX_PAGE_SIZE);
    msix_mask_all(dev, nentries);

    memory_region_init_io(&dev->msix_mmio, &msix_mmio_ops, dev,
                          "msix", MSIX_PAGE_SIZE);

    dev->msix_entries_nr = nentries;
    ret = msix_add_config(dev, nentries, bar_nr, bar_size);
    if (ret)
        goto err_config;

    if (kvm_enabled() && kvm_irqchip_in_kernel()) {
        dev->msix_irq_entries = g_malloc(nentries *
                                         sizeof *dev->msix_irq_entries);
    }

    dev->cap_present |= QEMU_PCI_CAP_MSIX;
    msix_mmio_setup(dev, bar);
    return 0;

err_config:
    dev->msix_entries_nr = 0;
    memory_region_destroy(&dev->msix_mmio);
    g_free(dev->msix_table_page);
    dev->msix_table_page = NULL;
    g_free(dev->msix_entry_used);
    dev->msix_entry_used = NULL;
    return ret;
}

static void msix_free_irq_entries(PCIDevice *dev)
{
    int vector;

    if (kvm_enabled() && kvm_irqchip_in_kernel()) {
        kvm_msix_free(dev);
    }

    for (vector = 0; vector < dev->msix_entries_nr; ++vector) {
        dev->msix_entry_used[vector] = 0;
        msix_clr_pending(dev, vector);
    }
}

/* Clean up resources for the device. */
int msix_uninit(PCIDevice *dev, MemoryRegion *bar)
{
    if (!(dev->cap_present & QEMU_PCI_CAP_MSIX))
        return 0;
    pci_del_capability(dev, PCI_CAP_ID_MSIX, MSIX_CAP_LENGTH);
    dev->msix_cap = 0;
    msix_free_irq_entries(dev);
    dev->msix_entries_nr = 0;
    memory_region_del_subregion(bar, &dev->msix_mmio);
    memory_region_destroy(&dev->msix_mmio);
    g_free(dev->msix_table_page);
    dev->msix_table_page = NULL;
    g_free(dev->msix_entry_used);
    dev->msix_entry_used = NULL;
    g_free(dev->msix_irq_entries);
    dev->msix_irq_entries = NULL;
    dev->cap_present &= ~QEMU_PCI_CAP_MSIX;
    return 0;
}

void msix_save(PCIDevice *dev, QEMUFile *f)
{
    unsigned n = dev->msix_entries_nr;

    if (!msix_supported) {
        return;
    }

    if (!(dev->cap_present & QEMU_PCI_CAP_MSIX)) {
        return;
    }
    qemu_put_buffer(f, dev->msix_table_page, n * PCI_MSIX_ENTRY_SIZE);
    qemu_put_buffer(f, dev->msix_table_page + MSIX_PAGE_PENDING, (n + 7) / 8);
}

/* Should be called after restoring the config space. */
void msix_load(PCIDevice *dev, QEMUFile *f)
{
    unsigned n = dev->msix_entries_nr;

    if (!msix_supported)
        return;

    if (!(dev->cap_present & QEMU_PCI_CAP_MSIX)) {
        return;
    }

    msix_free_irq_entries(dev);
    qemu_get_buffer(f, dev->msix_table_page, n * PCI_MSIX_ENTRY_SIZE);
    qemu_get_buffer(f, dev->msix_table_page + MSIX_PAGE_PENDING, (n + 7) / 8);
    msix_update_function_masked(dev);
}

/* Does device support MSI-X? */
int msix_present(PCIDevice *dev)
{
    return dev->cap_present & QEMU_PCI_CAP_MSIX;
}

/* Is MSI-X enabled? */
int msix_enabled(PCIDevice *dev)
{
    return (dev->cap_present & QEMU_PCI_CAP_MSIX) &&
        (dev->config[dev->msix_cap + MSIX_CONTROL_OFFSET] &
         MSIX_ENABLE_MASK);
}

/* Size of bar where MSI-X table resides, or 0 if MSI-X not supported. */
uint32_t msix_bar_size(PCIDevice *dev)
{
    return (dev->cap_present & QEMU_PCI_CAP_MSIX) ?
        dev->msix_bar_size : 0;
}

/* Send an MSI-X message */
void msix_notify(PCIDevice *dev, unsigned vector)
{
    uint8_t *table_entry = dev->msix_table_page + vector * PCI_MSIX_ENTRY_SIZE;
    uint64_t address;
    uint32_t data;

    if (vector >= dev->msix_entries_nr || !dev->msix_entry_used[vector])
        return;
    if (msix_is_masked(dev, vector)) {
        msix_set_pending(dev, vector);
        return;
    }

    if (kvm_enabled() && kvm_irqchip_in_kernel()) {
        kvm_set_irq(dev->msix_irq_entries[vector].gsi, 1, NULL);
        return;
    }

    address = pci_get_quad(table_entry + PCI_MSIX_ENTRY_LOWER_ADDR);
    data = pci_get_long(table_entry + PCI_MSIX_ENTRY_DATA);
    stl_le_phys(address, data);
}

void msix_reset(PCIDevice *dev)
{
    if (!(dev->cap_present & QEMU_PCI_CAP_MSIX))
        return;
    msix_free_irq_entries(dev);
    dev->config[dev->msix_cap + MSIX_CONTROL_OFFSET] &=
	    ~dev->wmask[dev->msix_cap + MSIX_CONTROL_OFFSET];
    memset(dev->msix_table_page, 0, MSIX_PAGE_SIZE);
    msix_mask_all(dev, dev->msix_entries_nr);
}

/* PCI spec suggests that devices make it possible for software to configure
 * less vectors than supported by the device, but does not specify a standard
 * mechanism for devices to do so.
 *
 * We support this by asking devices to declare vectors software is going to
 * actually use, and checking this on the notification path. Devices that
 * don't want to follow the spec suggestion can declare all vectors as used. */

/* Mark vector as used. */
int msix_vector_use(PCIDevice *dev, unsigned vector)
{
    int ret;
    if (vector >= dev->msix_entries_nr)
        return -EINVAL;
    if (kvm_enabled() && kvm_irqchip_in_kernel() &&
        !dev->msix_entry_used[vector]) {
        ret = kvm_msix_vector_add(dev, vector);
        if (ret) {
            return ret;
        }
    }
    ++dev->msix_entry_used[vector];
    return 0;
}

/* Mark vector as unused. */
void msix_vector_unuse(PCIDevice *dev, unsigned vector)
{
    if (vector >= dev->msix_entries_nr || !dev->msix_entry_used[vector]) {
        return;
    }
    if (--dev->msix_entry_used[vector]) {
        return;
    }
    if (kvm_enabled() && kvm_irqchip_in_kernel()) {
        kvm_msix_vector_del(dev, vector);
    }
    msix_clr_pending(dev, vector);
}

void msix_unuse_all_vectors(PCIDevice *dev)
{
    if (!(dev->cap_present & QEMU_PCI_CAP_MSIX))
        return;
    msix_free_irq_entries(dev);
}

/* Invoke the notifier if vector entry is used and unmasked. */
static int msix_notify_if_unmasked(PCIDevice *dev, unsigned vector, int masked)
{
    assert(dev->msix_mask_notifier);
    if (!dev->msix_entry_used[vector] || msix_is_masked(dev, vector)) {
        return 0;
    }
    return dev->msix_mask_notifier(dev, vector, masked);
}

static int msix_set_mask_notifier_for_vector(PCIDevice *dev, unsigned vector)
{
	/* Notifier has been set. Invoke it on unmasked vectors. */
	return msix_notify_if_unmasked(dev, vector, 0);
}

static int msix_unset_mask_notifier_for_vector(PCIDevice *dev, unsigned vector)
{
	/* Notifier will be unset. Invoke it to mask unmasked entries. */
	return msix_notify_if_unmasked(dev, vector, 1);
}

int msix_set_mask_notifier(PCIDevice *dev, msix_mask_notifier_func f)
{
    int r, n;
    assert(!dev->msix_mask_notifier);
    dev->msix_mask_notifier = f;
    for (n = 0; n < dev->msix_entries_nr; ++n) {
        r = msix_set_mask_notifier_for_vector(dev, n);
        if (r < 0) {
            goto undo;
        }
    }
    return 0;

undo:
    while (--n >= 0) {
        msix_unset_mask_notifier_for_vector(dev, n);
    }
    dev->msix_mask_notifier = NULL;
    return r;
}

int msix_unset_mask_notifier(PCIDevice *dev)
{
    int r, n;
    assert(dev->msix_mask_notifier);
    for (n = 0; n < dev->msix_entries_nr; ++n) {
        r = msix_unset_mask_notifier_for_vector(dev, n);
        if (r < 0) {
            goto undo;
        }
    }
    dev->msix_mask_notifier = NULL;
    return 0;

undo:
    while (--n >= 0) {
        msix_set_mask_notifier_for_vector(dev, n);
    }
    return r;
}<|MERGE_RESOLUTION|>--- conflicted
+++ resolved
@@ -37,10 +37,6 @@
 #define MSIX_MAX_ENTRIES 32
 
 
-<<<<<<< HEAD
-/* Flag for interrupt controller to declare MSI-X support */
-int msix_supported;
-
 /* KVM specific MSIX helpers */
 static void kvm_msix_free(PCIDevice *dev)
 {
@@ -128,8 +124,6 @@
     kvm_commit_irq_routes();
 }
 
-=======
->>>>>>> 60ba3cc2
 /* Add MSI-X capability to the config space for the device. */
 /* Given a bar and its size, add MSI-X table on top of it
  * and fill MSI-X capability in the config space.
@@ -355,17 +349,10 @@
     int ret;
 
     /* Nothing to do if MSI is not supported by interrupt controller */
-<<<<<<< HEAD
-    if (!msix_supported ||
+    if (!msi_supported ||
         (kvm_enabled() && kvm_irqchip_in_kernel() && !kvm_has_gsi_routing())) {
         return -ENOTSUP;
     }
-
-=======
-    if (!msi_supported) {
-        return -ENOTSUP;
-    }
->>>>>>> 60ba3cc2
     if (nentries > MSIX_MAX_ENTRIES)
         return -EINVAL;
 
@@ -442,7 +429,7 @@
 {
     unsigned n = dev->msix_entries_nr;
 
-    if (!msix_supported) {
+    if (!msi_supported) {
         return;
     }
 
@@ -458,7 +445,7 @@
 {
     unsigned n = dev->msix_entries_nr;
 
-    if (!msix_supported)
+    if (!msi_supported)
         return;
 
     if (!(dev->cap_present & QEMU_PCI_CAP_MSIX)) {
