--- conflicted
+++ resolved
@@ -291,15 +291,9 @@
 int pci_read_devaddr(Monitor *mon, const char *addr, int *domp, int *busp,
                      unsigned *slotp);
 
-<<<<<<< HEAD
 int pci_parse_host_devaddr(const char *addr, int *segp, int *busp,
                            int *slotp, int *funcp);
 
-void do_pci_info_print(Monitor *mon, const QObject *data);
-void do_pci_info(Monitor *mon, QObject **ret_data);
-
-=======
->>>>>>> 79627472
 void pci_device_deassert_intx(PCIDevice *dev);
 
 static inline void
