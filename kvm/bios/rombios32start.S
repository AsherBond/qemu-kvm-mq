--- conflicted
+++ resolved
@@ -50,7 +50,6 @@
   cli
   xor %ax, %ax
   mov %ax, %ds
-<<<<<<< HEAD
   xor %eax, %eax
   xor %edx, %edx
   mov $0x10, %ecx
@@ -68,11 +67,7 @@
   jmp 11b
 12:
 
-  lock incw CPU_COUNT_ADDR
-  ljmp $0xe000, $(1f-_start)
-=======
   lock incw smp_cpus
->>>>>>> efb564ce
 1:
   hlt
   jmp 1b
