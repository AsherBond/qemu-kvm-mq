#include "hw/hw.h"
#include "hw/boards.h"
#include "hw/pc.h"
#include "hw/isa.h"

#include "exec-all.h"
#include "kvm.h"

static const VMStateDescription vmstate_segment = {
    .name = "segment",
    .version_id = 1,
    .minimum_version_id = 1,
    .minimum_version_id_old = 1,
    .fields      = (VMStateField []) {
        VMSTATE_UINT32(selector, SegmentCache),
        VMSTATE_UINTTL(base, SegmentCache),
        VMSTATE_UINT32(limit, SegmentCache),
        VMSTATE_UINT32(flags, SegmentCache),
        VMSTATE_END_OF_LIST()
    }
};

#define VMSTATE_SEGMENT(_field, _state) {                            \
    .name       = (stringify(_field)),                               \
    .size       = sizeof(SegmentCache),                              \
    .vmsd       = &vmstate_segment,                                  \
    .flags      = VMS_STRUCT,                                        \
    .offset     = offsetof(_state, _field)                           \
            + type_check(SegmentCache,typeof_field(_state, _field))  \
}

#define VMSTATE_SEGMENT_ARRAY(_field, _state, _n)                    \
    VMSTATE_STRUCT_ARRAY(_field, _state, _n, 0, vmstate_segment, SegmentCache)

static const VMStateDescription vmstate_xmm_reg = {
    .name = "xmm_reg",
    .version_id = 1,
    .minimum_version_id = 1,
    .minimum_version_id_old = 1,
    .fields      = (VMStateField []) {
        VMSTATE_UINT64(XMM_Q(0), XMMReg),
        VMSTATE_UINT64(XMM_Q(1), XMMReg),
        VMSTATE_END_OF_LIST()
    }
};

#define VMSTATE_XMM_REGS(_field, _state, _n)                         \
    VMSTATE_STRUCT_ARRAY(_field, _state, _n, 0, vmstate_xmm_reg, XMMReg)

/* YMMH format is the same as XMM */
static const VMStateDescription vmstate_ymmh_reg = {
    .name = "ymmh_reg",
    .version_id = 1,
    .minimum_version_id = 1,
    .minimum_version_id_old = 1,
    .fields      = (VMStateField []) {
        VMSTATE_UINT64(XMM_Q(0), XMMReg),
        VMSTATE_UINT64(XMM_Q(1), XMMReg),
        VMSTATE_END_OF_LIST()
    }
};

#define VMSTATE_YMMH_REGS_VARS(_field, _state, _n, _v)                         \
    VMSTATE_STRUCT_ARRAY(_field, _state, _n, _v, vmstate_ymmh_reg, XMMReg)

static const VMStateDescription vmstate_mtrr_var = {
    .name = "mtrr_var",
    .version_id = 1,
    .minimum_version_id = 1,
    .minimum_version_id_old = 1,
    .fields      = (VMStateField []) {
        VMSTATE_UINT64(base, MTRRVar),
        VMSTATE_UINT64(mask, MTRRVar),
        VMSTATE_END_OF_LIST()
    }
};

#define VMSTATE_MTRR_VARS(_field, _state, _n, _v)                    \
    VMSTATE_STRUCT_ARRAY(_field, _state, _n, _v, vmstate_mtrr_var, MTRRVar)

static void put_fpreg_error(QEMUFile *f, void *opaque, size_t size)
{
    fprintf(stderr, "call put_fpreg() with invalid arguments\n");
    exit(0);
}

/* XXX: add that in a FPU generic layer */
union x86_longdouble {
    uint64_t mant;
    uint16_t exp;
};

#define MANTD1(fp)	(fp & ((1LL << 52) - 1))
#define EXPBIAS1 1023
#define EXPD1(fp)	((fp >> 52) & 0x7FF)
#define SIGND1(fp)	((fp >> 32) & 0x80000000)

static void fp64_to_fp80(union x86_longdouble *p, uint64_t temp)
{
    int e;
    /* mantissa */
    p->mant = (MANTD1(temp) << 11) | (1LL << 63);
    /* exponent + sign */
    e = EXPD1(temp) - EXPBIAS1 + 16383;
    e |= SIGND1(temp) >> 16;
    p->exp = e;
}

static int get_fpreg(QEMUFile *f, void *opaque, size_t size)
{
    FPReg *fp_reg = opaque;
    uint64_t mant;
    uint16_t exp;

    qemu_get_be64s(f, &mant);
    qemu_get_be16s(f, &exp);
    fp_reg->d = cpu_set_fp80(mant, exp);
    return 0;
}

static void put_fpreg(QEMUFile *f, void *opaque, size_t size)
{
    FPReg *fp_reg = opaque;
    uint64_t mant;
    uint16_t exp;
    /* we save the real CPU data (in case of MMX usage only 'mant'
       contains the MMX register */
    cpu_get_fp80(&mant, &exp, fp_reg->d);
    qemu_put_be64s(f, &mant);
    qemu_put_be16s(f, &exp);
}

static const VMStateInfo vmstate_fpreg = {
    .name = "fpreg",
    .get  = get_fpreg,
    .put  = put_fpreg,
};

static int get_fpreg_1_mmx(QEMUFile *f, void *opaque, size_t size)
{
    union x86_longdouble *p = opaque;
    uint64_t mant;

    qemu_get_be64s(f, &mant);
    p->mant = mant;
    p->exp = 0xffff;
    return 0;
}

static const VMStateInfo vmstate_fpreg_1_mmx = {
    .name = "fpreg_1_mmx",
    .get  = get_fpreg_1_mmx,
    .put  = put_fpreg_error,
};

static int get_fpreg_1_no_mmx(QEMUFile *f, void *opaque, size_t size)
{
    union x86_longdouble *p = opaque;
    uint64_t mant;

    qemu_get_be64s(f, &mant);
    fp64_to_fp80(p, mant);
    return 0;
}

static const VMStateInfo vmstate_fpreg_1_no_mmx = {
    .name = "fpreg_1_no_mmx",
    .get  = get_fpreg_1_no_mmx,
    .put  = put_fpreg_error,
};

static bool fpregs_is_0(void *opaque, int version_id)
{
    CPUState *env = opaque;

    return (env->fpregs_format_vmstate == 0);
}

static bool fpregs_is_1_mmx(void *opaque, int version_id)
{
    CPUState *env = opaque;
    int guess_mmx;

    guess_mmx = ((env->fptag_vmstate == 0xff) &&
                 (env->fpus_vmstate & 0x3800) == 0);
    return (guess_mmx && (env->fpregs_format_vmstate == 1));
}

static bool fpregs_is_1_no_mmx(void *opaque, int version_id)
{
    CPUState *env = opaque;
    int guess_mmx;

    guess_mmx = ((env->fptag_vmstate == 0xff) &&
                 (env->fpus_vmstate & 0x3800) == 0);
    return (!guess_mmx && (env->fpregs_format_vmstate == 1));
}

#define VMSTATE_FP_REGS(_field, _state, _n)                               \
    VMSTATE_ARRAY_TEST(_field, _state, _n, fpregs_is_0, vmstate_fpreg, FPReg), \
    VMSTATE_ARRAY_TEST(_field, _state, _n, fpregs_is_1_mmx, vmstate_fpreg_1_mmx, FPReg), \
    VMSTATE_ARRAY_TEST(_field, _state, _n, fpregs_is_1_no_mmx, vmstate_fpreg_1_no_mmx, FPReg)

static bool version_is_5(void *opaque, int version_id)
{
    return version_id == 5;
}

#ifdef TARGET_X86_64
static bool less_than_7(void *opaque, int version_id)
{
    return version_id < 7;
}

static int get_uint64_as_uint32(QEMUFile *f, void *pv, size_t size)
{
    uint64_t *v = pv;
    *v = qemu_get_be32(f);
    return 0;
}

static void put_uint64_as_uint32(QEMUFile *f, void *pv, size_t size)
{
    uint64_t *v = pv;
    qemu_put_be32(f, *v);
}

static const VMStateInfo vmstate_hack_uint64_as_uint32 = {
    .name = "uint64_as_uint32",
    .get  = get_uint64_as_uint32,
    .put  = put_uint64_as_uint32,
};

#define VMSTATE_HACK_UINT32(_f, _s, _t)                                  \
    VMSTATE_SINGLE_TEST(_f, _s, _t, 0, vmstate_hack_uint64_as_uint32, uint64_t)
#endif

static void cpu_pre_save(void *opaque)
{
    CPUState *env = opaque;
    int i;

    /* FPU */
    env->fpus_vmstate = (env->fpus & ~0x3800) | (env->fpstt & 0x7) << 11;
    env->fptag_vmstate = 0;
    for(i = 0; i < 8; i++) {
        env->fptag_vmstate |= ((!env->fptags[i]) << i);
    }

    env->fpregs_format_vmstate = 0;
}

static int cpu_post_load(void *opaque, int version_id)
{
    CPUState *env = opaque;
    int i;

    /* XXX: restore FPU round state */
    env->fpstt = (env->fpus_vmstate >> 11) & 7;
    env->fpus = env->fpus_vmstate & ~0x3800;
    env->fptag_vmstate ^= 0xff;
    for(i = 0; i < 8; i++) {
        env->fptags[i] = (env->fptag_vmstate >> i) & 1;
    }

    cpu_breakpoint_remove_all(env, BP_CPU);
    cpu_watchpoint_remove_all(env, BP_CPU);
    for (i = 0; i < 4; i++)
        hw_breakpoint_insert(env, i);

    tlb_flush(env, 1);
    return 0;
}

static bool async_pf_msr_needed(void *opaque)
{
    CPUState *cpu = opaque;

    return cpu->async_pf_en_msr != 0;
}

static const VMStateDescription vmstate_async_pf_msr = {
    .name = "cpu/async_pf_msr",
    .version_id = 1,
    .minimum_version_id = 1,
    .minimum_version_id_old = 1,
    .fields      = (VMStateField []) {
        VMSTATE_UINT64(async_pf_en_msr, CPUState),
        VMSTATE_END_OF_LIST()
    }
};

static bool fpop_ip_dp_needed(void *opaque)
{
    CPUState *env = opaque;

    return env->fpop != 0 || env->fpip != 0 || env->fpdp != 0;
}

static const VMStateDescription vmstate_fpop_ip_dp = {
    .name = "cpu/fpop_ip_dp",
    .version_id = 1,
    .minimum_version_id = 1,
    .minimum_version_id_old = 1,
    .fields      = (VMStateField []) {
<<<<<<< HEAD
        VMSTATE_UINT16_V(fpop, CPUState, 13),
        VMSTATE_UINT64_V(fpip, CPUState, 13),
        VMSTATE_UINT64_V(fpdp, CPUState, 13),
=======
        VMSTATE_UINT16(fpop, CPUState),
        VMSTATE_UINT64(fpip, CPUState),
        VMSTATE_UINT64(fpdp, CPUState),
>>>>>>> 48e2faf2
        VMSTATE_END_OF_LIST()
    }
};

static const VMStateDescription vmstate_cpu = {
    .name = "cpu",
    .version_id = CPU_SAVE_VERSION,
    .minimum_version_id = 3,
    .minimum_version_id_old = 3,
    .pre_save = cpu_pre_save,
    .post_load = cpu_post_load,
    .fields      = (VMStateField []) {
        VMSTATE_UINTTL_ARRAY(regs, CPUState, CPU_NB_REGS),
        VMSTATE_UINTTL(eip, CPUState),
        VMSTATE_UINTTL(eflags, CPUState),
        VMSTATE_UINT32(hflags, CPUState),
        /* FPU */
        VMSTATE_UINT16(fpuc, CPUState),
        VMSTATE_UINT16(fpus_vmstate, CPUState),
        VMSTATE_UINT16(fptag_vmstate, CPUState),
        VMSTATE_UINT16(fpregs_format_vmstate, CPUState),
        VMSTATE_FP_REGS(fpregs, CPUState, 8),

        VMSTATE_SEGMENT_ARRAY(segs, CPUState, 6),
        VMSTATE_SEGMENT(ldt, CPUState),
        VMSTATE_SEGMENT(tr, CPUState),
        VMSTATE_SEGMENT(gdt, CPUState),
        VMSTATE_SEGMENT(idt, CPUState),

        VMSTATE_UINT32(sysenter_cs, CPUState),
#ifdef TARGET_X86_64
        /* Hack: In v7 size changed from 32 to 64 bits on x86_64 */
        VMSTATE_HACK_UINT32(sysenter_esp, CPUState, less_than_7),
        VMSTATE_HACK_UINT32(sysenter_eip, CPUState, less_than_7),
        VMSTATE_UINTTL_V(sysenter_esp, CPUState, 7),
        VMSTATE_UINTTL_V(sysenter_eip, CPUState, 7),
#else
        VMSTATE_UINTTL(sysenter_esp, CPUState),
        VMSTATE_UINTTL(sysenter_eip, CPUState),
#endif

        VMSTATE_UINTTL(cr[0], CPUState),
        VMSTATE_UINTTL(cr[2], CPUState),
        VMSTATE_UINTTL(cr[3], CPUState),
        VMSTATE_UINTTL(cr[4], CPUState),
        VMSTATE_UINTTL_ARRAY(dr, CPUState, 8),
        /* MMU */
        VMSTATE_INT32(a20_mask, CPUState),
        /* XMM */
        VMSTATE_UINT32(mxcsr, CPUState),
        VMSTATE_XMM_REGS(xmm_regs, CPUState, CPU_NB_REGS),

#ifdef TARGET_X86_64
        VMSTATE_UINT64(efer, CPUState),
        VMSTATE_UINT64(star, CPUState),
        VMSTATE_UINT64(lstar, CPUState),
        VMSTATE_UINT64(cstar, CPUState),
        VMSTATE_UINT64(fmask, CPUState),
        VMSTATE_UINT64(kernelgsbase, CPUState),
#endif
        VMSTATE_UINT32_V(smbase, CPUState, 4),

        VMSTATE_UINT64_V(pat, CPUState, 5),
        VMSTATE_UINT32_V(hflags2, CPUState, 5),

        VMSTATE_UINT32_TEST(halted, CPUState, version_is_5),
        VMSTATE_UINT64_V(vm_hsave, CPUState, 5),
        VMSTATE_UINT64_V(vm_vmcb, CPUState, 5),
        VMSTATE_UINT64_V(tsc_offset, CPUState, 5),
        VMSTATE_UINT64_V(intercept, CPUState, 5),
        VMSTATE_UINT16_V(intercept_cr_read, CPUState, 5),
        VMSTATE_UINT16_V(intercept_cr_write, CPUState, 5),
        VMSTATE_UINT16_V(intercept_dr_read, CPUState, 5),
        VMSTATE_UINT16_V(intercept_dr_write, CPUState, 5),
        VMSTATE_UINT32_V(intercept_exceptions, CPUState, 5),
        VMSTATE_UINT8_V(v_tpr, CPUState, 5),
        /* MTRRs */
        VMSTATE_UINT64_ARRAY_V(mtrr_fixed, CPUState, 11, 8),
        VMSTATE_UINT64_V(mtrr_deftype, CPUState, 8),
        VMSTATE_MTRR_VARS(mtrr_var, CPUState, 8, 8),
        /* KVM-related states */
        VMSTATE_INT32_V(interrupt_injected, CPUState, 9),
        VMSTATE_UINT32_V(mp_state, CPUState, 9),
        VMSTATE_UINT64_V(tsc, CPUState, 9),
        VMSTATE_INT32_V(exception_injected, CPUState, 11),
        VMSTATE_UINT8_V(soft_interrupt, CPUState, 11),
        VMSTATE_UINT8_V(nmi_injected, CPUState, 11),
        VMSTATE_UINT8_V(nmi_pending, CPUState, 11),
        VMSTATE_UINT8_V(has_error_code, CPUState, 11),
        VMSTATE_UINT32_V(sipi_vector, CPUState, 11),
        /* MCE */
        VMSTATE_UINT64_V(mcg_cap, CPUState, 10),
        VMSTATE_UINT64_V(mcg_status, CPUState, 10),
        VMSTATE_UINT64_V(mcg_ctl, CPUState, 10),
        VMSTATE_UINT64_ARRAY_V(mce_banks, CPUState, MCE_BANKS_DEF *4, 10),
        /* rdtscp */
        VMSTATE_UINT64_V(tsc_aux, CPUState, 11),
        /* KVM pvclock msr */
        VMSTATE_UINT64_V(system_time_msr, CPUState, 11),
        VMSTATE_UINT64_V(wall_clock_msr, CPUState, 11),
        /* XSAVE related fields */
        VMSTATE_UINT64_V(xcr0, CPUState, 12),
        VMSTATE_UINT64_V(xstate_bv, CPUState, 12),
        VMSTATE_YMMH_REGS_VARS(ymmh_regs, CPUState, CPU_NB_REGS, 12),
        VMSTATE_END_OF_LIST()
        /* The above list is not sorted /wrt version numbers, watch out! */
    },
    .subsections = (VMStateSubsection []) {
        {
            .vmsd = &vmstate_async_pf_msr,
            .needed = async_pf_msr_needed,
        } , {
            .vmsd = &vmstate_fpop_ip_dp,
            .needed = fpop_ip_dp_needed,
        } , {
            /* empty */
        }
    }
};

void cpu_save(QEMUFile *f, void *opaque)
{
    vmstate_save_state(f, &vmstate_cpu, opaque);
}

int cpu_load(QEMUFile *f, void *opaque, int version_id)
{
    return vmstate_load_state(f, &vmstate_cpu, opaque, version_id);
}<|MERGE_RESOLUTION|>--- conflicted
+++ resolved
@@ -303,15 +303,9 @@
     .minimum_version_id = 1,
     .minimum_version_id_old = 1,
     .fields      = (VMStateField []) {
-<<<<<<< HEAD
-        VMSTATE_UINT16_V(fpop, CPUState, 13),
-        VMSTATE_UINT64_V(fpip, CPUState, 13),
-        VMSTATE_UINT64_V(fpdp, CPUState, 13),
-=======
         VMSTATE_UINT16(fpop, CPUState),
         VMSTATE_UINT64(fpip, CPUState),
         VMSTATE_UINT64(fpdp, CPUState),
->>>>>>> 48e2faf2
         VMSTATE_END_OF_LIST()
     }
 };
