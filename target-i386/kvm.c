--- conflicted
+++ resolved
@@ -1088,9 +1088,8 @@
     return 0;
 }
 
-<<<<<<< HEAD
 #ifdef KVM_UPSTREAM
-=======
+
 int kvm_arch_process_irqchip_events(CPUState *env)
 {
     if (env->interrupt_request & CPU_INTERRUPT_INIT) {
@@ -1107,7 +1106,6 @@
     return env->halted;
 }
 
->>>>>>> 0af691d7
 static int kvm_handle_halt(CPUState *env)
 {
     if (!((env->interrupt_request & CPU_INTERRUPT_HARD) &&
