--- conflicted
+++ resolved
@@ -470,10 +470,6 @@
     env->interrupt_injected = -1;
     env->nmi_injected = 0;
     env->nmi_pending = 0;
-<<<<<<< HEAD
-    /* Legal xcr0 for loading */
-=======
->>>>>>> 1a5e9d2f
     env->xcr0 = 1;
     if (kvm_irqchip_in_kernel()) {
         env->mp_state = cpu_is_bsp(env) ? KVM_MP_STATE_RUNNABLE :
