--- conflicted
+++ resolved
@@ -1706,13 +1706,8 @@
     cpu_set_apic_base(env->apic_state, run->apic_base);
 }
 
-<<<<<<< HEAD
 #ifdef OBSOLETE_KVM_IMPL
-
-int kvm_arch_process_irqchip_events(CPUState *env)
-=======
 int kvm_arch_process_async_events(CPUState *env)
->>>>>>> 99036865
 {
     if (kvm_irqchip_in_kernel()) {
         return 0;
