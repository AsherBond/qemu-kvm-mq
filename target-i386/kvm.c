--- conflicted
+++ resolved
@@ -714,20 +714,11 @@
     }
     qemu_register_reset(kvm_unpoison_all, NULL);
 
-<<<<<<< HEAD
     ret = kvm_create_pit(s);
     if (ret < 0) {
         return ret;
     }
 
-    if (kvm_shadow_memory) {
-        ret = kvm_vm_ioctl(s, KVM_SET_NR_MMU_PAGES, kvm_shadow_memory);
-        if (ret < 0) {
-            return ret;
-        }
-    }
-
-=======
     if (!QTAILQ_EMPTY(&list->head)) {
         shadow_mem = qemu_opt_get_size(QTAILQ_FIRST(&list->head),
                                        "kvm_shadow_mem", -1);
@@ -739,7 +730,6 @@
             }
         }
     }
->>>>>>> 39d6960a
     return 0;
 }
 
