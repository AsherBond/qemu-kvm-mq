--- conflicted
+++ resolved
@@ -346,41 +346,7 @@
 GEN32(gen_op_store_DT0_fpr, gen_op_store_DT0_fpr_fprf);
 GEN32(gen_op_store_DT1_fpr, gen_op_store_DT1_fpr_fprf);
 
-<<<<<<< HEAD
-#ifdef TARGET_SPARC64
-// 'a' versions allowed to user depending on asi
-#if defined(CONFIG_USER_ONLY)
-#define supervisor(dc) 0
-#define gen_op_ldst(name)        gen_op_##name##_raw()
-#define OP_LD_TABLE(width)						\
-    static void gen_op_##width##a(int insn, int is_ld, int size, int sign) \
-    {									\
-	int asi, offset;						\
-									\
-	if (IS_IMM) {							\
-	    offset = GET_FIELD(insn, 25, 31);				\
-	    if (is_ld)							\
-		gen_op_ld_asi_reg(offset, size, sign);			\
-	    else							\
-		gen_op_st_asi_reg(offset, size, sign);			\
-	    return;							\
-	}								\
-	asi = GET_FIELD(insn, 19, 26);					\
-	switch (asi) {							\
-	case 0x80: /* Primary address space */				\
-	    gen_op_##width##_raw();					\
-	    break;							\
-	case 0x82: /* Primary address space, non-faulting load */       \
-	    gen_op_##width##_raw();					\
-	    break;							\
-	default:							\
-            break;							\
-	}								\
-    }
-
-=======
 #ifdef ALIGN_7_BUGS_FIXED
->>>>>>> 5632a7b7
 #else
 #ifndef CONFIG_USER_ONLY
 #define gen_op_check_align_T0_7()
@@ -1118,19 +1084,6 @@
     return 0;
 }
 
-static int gen_trap_ifnofpu(DisasContext * dc)
-{
-#if !defined(CONFIG_USER_ONLY)
-    if (!dc->fpu_enabled) {
-        save_state(dc);
-        gen_op_exception(TT_NFPU_INSN);
-        dc->is_br = 1;
-        return 1;
-    }
-#endif
-    return 0;
-}
-
 /* before an instruction, dc->pc must be static */
 static void disas_sparc_insn(DisasContext * dc)
 {
@@ -1147,66 +1100,6 @@
             int32_t target;
             switch (xop) {
 #ifdef TARGET_SPARC64
-<<<<<<< HEAD
-	    case 0x1:		/* V9 BPcc */
-		{
-		    int cc;
-
-		    target = GET_FIELD_SP(insn, 0, 18);
-		    target = sign_extend(target, 18);
-		    target <<= 2;
-		    cc = GET_FIELD_SP(insn, 20, 21);
-		    if (cc == 0)
-			do_branch(dc, target, insn, 0);
-		    else if (cc == 2)
-			do_branch(dc, target, insn, 1);
-		    else
-			goto illegal_insn;
-		    goto jmp_insn;
-		}
-	    case 0x3:		/* V9 BPr */
-		{
-		    target = GET_FIELD_SP(insn, 0, 13) | 
-                        (GET_FIELD_SP(insn, 20, 21) << 14);
-		    target = sign_extend(target, 16);
-		    target <<= 2;
-		    rs1 = GET_FIELD(insn, 13, 17);
-		    gen_movl_reg_T0(rs1);
-		    do_branch_reg(dc, target, insn);
-		    goto jmp_insn;
-		}
-	    case 0x5:		/* V9 FBPcc */
-		{
-		    int cc = GET_FIELD_SP(insn, 20, 21);
-                    if (gen_trap_ifnofpu(dc))
-                        goto jmp_insn;
-		    target = GET_FIELD_SP(insn, 0, 18);
-		    target = sign_extend(target, 19);
-		    target <<= 2;
-		    do_fbranch(dc, target, insn, cc);
-		    goto jmp_insn;
-		}
-#endif
-	    case 0x2:		/* BN+x */
-		{
-		    target = GET_FIELD(insn, 10, 31);
-		    target = sign_extend(target, 22);
-		    target <<= 2;
-		    do_branch(dc, target, insn, 0);
-		    goto jmp_insn;
-		}
-	    case 0x6:		/* FBN+x */
-		{
-                    if (gen_trap_ifnofpu(dc))
-                        goto jmp_insn;
-		    target = GET_FIELD(insn, 10, 31);
-		    target = sign_extend(target, 22);
-		    target <<= 2;
-		    do_fbranch(dc, target, insn, 0);
-		    goto jmp_insn;
-		}
-	    case 0x4:		/* SETHI */
-=======
             case 0x1:           /* V9 BPcc */
                 {
                     int cc;
@@ -1270,7 +1163,6 @@
                     goto jmp_insn;
                 }
             case 0x4:           /* SETHI */
->>>>>>> 5632a7b7
 #define OPTIM
 #if defined(OPTIM)
                 if (rd) { // nop
@@ -1343,22 +1235,6 @@
                     gen_op_trap_T0();
                 } else if (cond != 0) {
 #ifdef TARGET_SPARC64
-<<<<<<< HEAD
-		    /* V9 icc/xcc */
-		    int cc = GET_FIELD_SP(insn, 11, 12);
-		    flush_T2(dc);
-                    save_state(dc);
-		    if (cc == 0)
-			gen_cond[0][cond]();
-		    else if (cc == 2)
-			gen_cond[1][cond]();
-		    else
-			goto illegal_insn;
-#else
-		    flush_T2(dc);
-                    save_state(dc);
-		    gen_cond[0][cond]();
-=======
                     /* V9 icc/xcc */
                     int cc = GET_FIELD_SP(insn, 11, 12);
                     flush_T2(dc);
@@ -1373,7 +1249,6 @@
                     flush_T2(dc);
                     save_state(dc);
                     gen_cond[0][cond]();
->>>>>>> 5632a7b7
 #endif
                     gen_op_trapcc_T0();
                 }
@@ -1412,28 +1287,6 @@
                     gen_op_rdtick();
                     gen_movl_T0_reg(rd);
                     break;
-<<<<<<< HEAD
-		case 0x5: /* V9 rdpc */
-		    if (dc->pc == (uint32_t)dc->pc) {
-			gen_op_movl_T0_im(dc->pc);
-		    } else {
-			gen_op_movq_T0_im64(dc->pc >> 32, dc->pc);
-		    }
-		    gen_movl_T0_reg(rd);
-		    break;
-		case 0x6: /* V9 rdfprs */
-		    gen_op_movl_T0_env(offsetof(CPUSPARCState, fprs));
-                    gen_movl_T0_reg(rd);
-                    break;
-		case 0x13: /* Graphics Status */
-                    if (gen_trap_ifnofpu(dc))
-                        goto jmp_insn;
-		    gen_op_movtl_T0_env(offsetof(CPUSPARCState, gsr));
-                    gen_movl_T0_reg(rd);
-                    break;
-		case 0x17: /* Tick compare */
-		    gen_op_movtl_T0_env(offsetof(CPUSPARCState, tick_cmpr));
-=======
                 case 0x5: /* V9 rdpc */
                     if (dc->pc == (uint32_t)dc->pc) {
                         gen_op_movl_T0_im(dc->pc);
@@ -1456,7 +1309,6 @@
                     break;
                 case 0x17: /* Tick compare */
                     gen_op_movtl_T0_env(offsetof(CPUSPARCState, tick_cmpr));
->>>>>>> 5632a7b7
                     gen_movl_T0_reg(rd);
                     break;
                 case 0x18: /* System tick */
@@ -1467,21 +1319,12 @@
                     gen_op_movtl_T0_env(offsetof(CPUSPARCState, stick_cmpr));
                     gen_movl_T0_reg(rd);
                     break;
-<<<<<<< HEAD
-		case 0x10: /* Performance Control */
-		case 0x11: /* Performance Instrumentation Counter */
-		case 0x12: /* Dispatch Control */
-		case 0x14: /* Softint set, WO */
-		case 0x15: /* Softint clear, WO */
-		case 0x16: /* Softint write */
-=======
                 case 0x10: /* Performance Control */
                 case 0x11: /* Performance Instrumentation Counter */
                 case 0x12: /* Dispatch Control */
                 case 0x14: /* Softint set, WO */
                 case 0x15: /* Softint clear, WO */
                 case 0x16: /* Softint write */
->>>>>>> 5632a7b7
 #endif
                 default:
                     goto illegal_insn;
@@ -1603,203 +1446,10 @@
 #endif
                 break;
 #endif
-<<<<<<< HEAD
-	    } else if (xop == 0x34) {	/* FPU Operations */
-                if (gen_trap_ifnofpu(dc))
-                    goto jmp_insn;
-                rs1 = GET_FIELD(insn, 13, 17);
-	        rs2 = GET_FIELD(insn, 27, 31);
-	        xop = GET_FIELD(insn, 18, 26);
-		switch (xop) {
-		    case 0x1: /* fmovs */
-                	gen_op_load_fpr_FT0(rs2);
-			gen_op_store_FT0_fpr(rd);
-			break;
-		    case 0x5: /* fnegs */
-                	gen_op_load_fpr_FT1(rs2);
-			gen_op_fnegs();
-			gen_op_store_FT0_fpr(rd);
-			break;
-		    case 0x9: /* fabss */
-                	gen_op_load_fpr_FT1(rs2);
-			gen_op_fabss();
-			gen_op_store_FT0_fpr(rd);
-			break;
-		    case 0x29: /* fsqrts */
-                	gen_op_load_fpr_FT1(rs2);
-			gen_op_fsqrts();
-			gen_op_store_FT0_fpr(rd);
-			break;
-		    case 0x2a: /* fsqrtd */
-                	gen_op_load_fpr_DT1(DFPREG(rs2));
-			gen_op_fsqrtd();
-			gen_op_store_DT0_fpr(DFPREG(rd));
-			break;
-		    case 0x2b: /* fsqrtq */
-		        goto nfpu_insn;
-		    case 0x41:
-                	gen_op_load_fpr_FT0(rs1);
-                	gen_op_load_fpr_FT1(rs2);
-			gen_op_fadds();
-			gen_op_store_FT0_fpr(rd);
-			break;
-		    case 0x42:
-                	gen_op_load_fpr_DT0(DFPREG(rs1));
-                	gen_op_load_fpr_DT1(DFPREG(rs2));
-			gen_op_faddd();
-			gen_op_store_DT0_fpr(DFPREG(rd));
-			break;
-		    case 0x43: /* faddq */
-		        goto nfpu_insn;
-		    case 0x45:
-                	gen_op_load_fpr_FT0(rs1);
-                	gen_op_load_fpr_FT1(rs2);
-			gen_op_fsubs();
-			gen_op_store_FT0_fpr(rd);
-			break;
-		    case 0x46:
-                	gen_op_load_fpr_DT0(DFPREG(rs1));
-                	gen_op_load_fpr_DT1(DFPREG(rs2));
-			gen_op_fsubd();
-			gen_op_store_DT0_fpr(DFPREG(rd));
-			break;
-		    case 0x47: /* fsubq */
-		        goto nfpu_insn;
-		    case 0x49:
-                	gen_op_load_fpr_FT0(rs1);
-                	gen_op_load_fpr_FT1(rs2);
-			gen_op_fmuls();
-			gen_op_store_FT0_fpr(rd);
-			break;
-		    case 0x4a:
-                	gen_op_load_fpr_DT0(DFPREG(rs1));
-                	gen_op_load_fpr_DT1(DFPREG(rs2));
-			gen_op_fmuld();
-			gen_op_store_DT0_fpr(rd);
-			break;
-		    case 0x4b: /* fmulq */
-		        goto nfpu_insn;
-		    case 0x4d:
-                	gen_op_load_fpr_FT0(rs1);
-                	gen_op_load_fpr_FT1(rs2);
-			gen_op_fdivs();
-			gen_op_store_FT0_fpr(rd);
-			break;
-		    case 0x4e:
-                	gen_op_load_fpr_DT0(DFPREG(rs1));
-			gen_op_load_fpr_DT1(DFPREG(rs2));
-			gen_op_fdivd();
-			gen_op_store_DT0_fpr(DFPREG(rd));
-			break;
-		    case 0x4f: /* fdivq */
-		        goto nfpu_insn;
-		    case 0x69:
-                	gen_op_load_fpr_FT0(rs1);
-                	gen_op_load_fpr_FT1(rs2);
-			gen_op_fsmuld();
-			gen_op_store_DT0_fpr(DFPREG(rd));
-			break;
-		    case 0x6e: /* fdmulq */
-		        goto nfpu_insn;
-		    case 0xc4:
-                	gen_op_load_fpr_FT1(rs2);
-			gen_op_fitos();
-			gen_op_store_FT0_fpr(rd);
-			break;
-		    case 0xc6:
-                	gen_op_load_fpr_DT1(DFPREG(rs2));
-			gen_op_fdtos();
-			gen_op_store_FT0_fpr(rd);
-			break;
-		    case 0xc7: /* fqtos */
-		        goto nfpu_insn;
-		    case 0xc8:
-                	gen_op_load_fpr_FT1(rs2);
-			gen_op_fitod();
-			gen_op_store_DT0_fpr(DFPREG(rd));
-			break;
-		    case 0xc9:
-                	gen_op_load_fpr_FT1(rs2);
-			gen_op_fstod();
-			gen_op_store_DT0_fpr(DFPREG(rd));
-			break;
-		    case 0xcb: /* fqtod */
-		        goto nfpu_insn;
-		    case 0xcc: /* fitoq */
-		        goto nfpu_insn;
-		    case 0xcd: /* fstoq */
-		        goto nfpu_insn;
-		    case 0xce: /* fdtoq */
-		        goto nfpu_insn;
-		    case 0xd1:
-                	gen_op_load_fpr_FT1(rs2);
-			gen_op_fstoi();
-			gen_op_store_FT0_fpr(rd);
-			break;
-		    case 0xd2:
-                	gen_op_load_fpr_DT1(rs2);
-			gen_op_fdtoi();
-			gen_op_store_FT0_fpr(rd);
-			break;
-		    case 0xd3: /* fqtoi */
-		        goto nfpu_insn;
-#ifdef TARGET_SPARC64
-		    case 0x2: /* V9 fmovd */
-                	gen_op_load_fpr_DT0(DFPREG(rs2));
-			gen_op_store_DT0_fpr(DFPREG(rd));
-			break;
-		    case 0x6: /* V9 fnegd */
-                	gen_op_load_fpr_DT1(DFPREG(rs2));
-			gen_op_fnegd();
-			gen_op_store_DT0_fpr(DFPREG(rd));
-			break;
-		    case 0xa: /* V9 fabsd */
-                	gen_op_load_fpr_DT1(DFPREG(rs2));
-			gen_op_fabsd();
-			gen_op_store_DT0_fpr(DFPREG(rd));
-			break;
-		    case 0x81: /* V9 fstox */
-                	gen_op_load_fpr_FT1(rs2);
-			gen_op_fstox();
-			gen_op_store_DT0_fpr(DFPREG(rd));
-			break;
-		    case 0x82: /* V9 fdtox */
-                	gen_op_load_fpr_DT1(DFPREG(rs2));
-			gen_op_fdtox();
-			gen_op_store_DT0_fpr(DFPREG(rd));
-			break;
-		    case 0x84: /* V9 fxtos */
-                	gen_op_load_fpr_DT1(DFPREG(rs2));
-			gen_op_fxtos();
-			gen_op_store_FT0_fpr(rd);
-			break;
-		    case 0x88: /* V9 fxtod */
-                	gen_op_load_fpr_DT1(DFPREG(rs2));
-			gen_op_fxtod();
-			gen_op_store_DT0_fpr(DFPREG(rd));
-			break;
-		    case 0x3: /* V9 fmovq */
-		    case 0x7: /* V9 fnegq */
-		    case 0xb: /* V9 fabsq */
-		    case 0x83: /* V9 fqtox */
-		    case 0x8c: /* V9 fxtoq */
-		        goto nfpu_insn;
-#endif
-		    default:
-                	goto illegal_insn;
-		}
-	    } else if (xop == 0x35) {	/* FPU Operations */
-#ifdef TARGET_SPARC64
-		int cond;
-#endif
-                if (gen_trap_ifnofpu(dc))
-                    goto jmp_insn;
-=======
             } else if (xop == 0x34) {   /* FPU Operations */
                 if (gen_trap_ifnofpu(dc))
                     goto jmp_insn;
                 gen_op_clear_ieee_excp_and_FTT();
->>>>>>> 5632a7b7
                 rs1 = GET_FIELD(insn, 13, 17);
                 rs2 = GET_FIELD(insn, 27, 31);
                 xop = GET_FIELD(insn, 18, 26);
@@ -2327,11 +1977,7 @@
                             gen_op_addx_T1_T0();
                         break;
 #ifdef TARGET_SPARC64
-<<<<<<< HEAD
-		    case 0x9: /* V9 mulx */
-=======
                     case 0x9: /* V9 mulx */
->>>>>>> 5632a7b7
                         gen_op_mulx_T1_T0();
                         break;
 #endif
@@ -2352,11 +1998,7 @@
                             gen_op_subx_T1_T0();
                         break;
 #ifdef TARGET_SPARC64
-<<<<<<< HEAD
-		    case 0xd: /* V9 udivx */
-=======
                     case 0xd: /* V9 udivx */
->>>>>>> 5632a7b7
                         gen_op_udivx_T1_T0();
                         break;
 #endif
@@ -2376,13 +2018,6 @@
                     gen_movl_T0_reg(rd);
                 } else {
                     switch (xop) {
-<<<<<<< HEAD
-		    case 0x20: /* taddcc */
-		    case 0x21: /* tsubcc */
-		    case 0x22: /* taddcctv */
-		    case 0x23: /* tsubcctv */
-			goto illegal_insn;
-=======
                     case 0x20: /* taddcc */
                         gen_op_tadd_T1_T0_cc();
                         gen_movl_T0_reg(rd);
@@ -2399,7 +2034,6 @@
                         gen_op_tsub_T1_T0_ccTV();
                         gen_movl_T0_reg(rd);
                         break;
->>>>>>> 5632a7b7
                     case 0x24: /* mulscc */
                         gen_op_mulscc_T1_T0();
                         gen_movl_T0_reg(rd);
@@ -2458,15 +2092,6 @@
                                 if (supervisor(dc))
                                     gen_op_sir();
 #endif
-<<<<<<< HEAD
-				break;
-			    case 0x13: /* Graphics Status */
-                                if (gen_trap_ifnofpu(dc))
-                                    goto jmp_insn;
-				gen_op_movtl_env_T0(offsetof(CPUSPARCState, gsr));
-				break;
-			    case 0x17: /* Tick compare */
-=======
                                 break;
                             case 0x13: /* Graphics Status */
                                 if (gen_trap_ifnofpu(dc))
@@ -2475,7 +2100,6 @@
                                 gen_op_movtl_env_T0(offsetof(CPUSPARCState, gsr));
                                 break;
                             case 0x17: /* Tick compare */
->>>>>>> 5632a7b7
 #if !defined(CONFIG_USER_ONLY)
                                 if (!supervisor(dc))
                                     goto illegal_insn;
@@ -2502,21 +2126,12 @@
                                 gen_op_wrstick_cmpr();
                                 break;
 
-<<<<<<< HEAD
-			    case 0x10: /* Performance Control */
-			    case 0x11: /* Performance Instrumentation Counter */
-			    case 0x12: /* Dispatch Control */
-			    case 0x14: /* Softint set */
-			    case 0x15: /* Softint clear */
-			    case 0x16: /* Softint write */
-=======
                             case 0x10: /* Performance Control */
                             case 0x11: /* Performance Instrumentation Counter */
                             case 0x12: /* Dispatch Control */
                             case 0x14: /* Softint set */
                             case 0x15: /* Softint clear */
                             case 0x16: /* Softint write */
->>>>>>> 5632a7b7
 #endif
                             default:
                                 goto illegal_insn;
@@ -2561,29 +2176,6 @@
                                 goto priv_insn;
                             gen_op_xor_T1_T0();
 #ifdef TARGET_SPARC64
-<<<<<<< HEAD
-			    switch (rd) {
-			    case 0: // tpc
-				gen_op_wrtpc();
-				break;
-			    case 1: // tnpc
-				gen_op_wrtnpc();
-				break;
-			    case 2: // tstate
-				gen_op_wrtstate();
-				break;
-			    case 3: // tt
-				gen_op_wrtt();
-				break;
-			    case 4: // tick
-				gen_op_wrtick();
-				break;
-			    case 5: // tba
-				gen_op_movtl_env_T0(offsetof(CPUSPARCState, tbr));
-				break;
-			    case 6: // pstate
-				gen_op_wrpstate();
-=======
                             switch (rd) {
                             case 0: // tpc
                                 gen_op_wrtpc();
@@ -2605,44 +2197,11 @@
                                 break;
                             case 6: // pstate
                                 gen_op_wrpstate();
->>>>>>> 5632a7b7
                                 save_state(dc);
                                 gen_op_next_insn();
                                 gen_op_movl_T0_0();
                                 gen_op_exit_tb();
                                 dc->is_br = 1;
-<<<<<<< HEAD
-				break;
-			    case 7: // tl
-				gen_op_movl_env_T0(offsetof(CPUSPARCState, tl));
-				break;
-			    case 8: // pil
-				gen_op_movl_env_T0(offsetof(CPUSPARCState, psrpil));
-				break;
-			    case 9: // cwp
-				gen_op_wrcwp();
-				break;
-			    case 10: // cansave
-				gen_op_movl_env_T0(offsetof(CPUSPARCState, cansave));
-				break;
-			    case 11: // canrestore
-				gen_op_movl_env_T0(offsetof(CPUSPARCState, canrestore));
-				break;
-			    case 12: // cleanwin
-				gen_op_movl_env_T0(offsetof(CPUSPARCState, cleanwin));
-				break;
-			    case 13: // otherwin
-				gen_op_movl_env_T0(offsetof(CPUSPARCState, otherwin));
-				break;
-			    case 14: // wstate
-				gen_op_movl_env_T0(offsetof(CPUSPARCState, wstate));
-				break;
-			    default:
-				goto illegal_insn;
-			    }
-#else
-			    gen_op_wrwim();
-=======
                                 break;
                             case 7: // tl
                                 gen_op_movl_env_T0(offsetof(CPUSPARCState, tl));
@@ -2681,7 +2240,6 @@
                             }
 #else
                             gen_op_wrwim();
->>>>>>> 5632a7b7
 #endif
                         }
                         break;
@@ -2757,82 +2315,6 @@
                         }
                     case 0x2d: /* V9 sdivx */
                         gen_op_sdivx_T1_T0();
-<<<<<<< HEAD
-			gen_movl_T0_reg(rd);
-                        break;
-		    case 0x2e: /* V9 popc */
-			{
-			    if (IS_IMM) {	/* immediate */
-				rs2 = GET_FIELD_SPs(insn, 0, 12);
-				gen_movl_simm_T1(rs2);
-				// XXX optimize: popc(constant)
-			    }
-			    else {
-				rs2 = GET_FIELD_SP(insn, 0, 4);
-				gen_movl_reg_T1(rs2);
-			    }
-			    gen_op_popc();
-			    gen_movl_T0_reg(rd);
-			}
-		    case 0x2f: /* V9 movr */
-			{
-			    int cond = GET_FIELD_SP(insn, 10, 12);
-			    rs1 = GET_FIELD(insn, 13, 17);
-			    flush_T2(dc);
-			    gen_movl_reg_T0(rs1);
-			    gen_cond_reg(cond);
-			    if (IS_IMM) {	/* immediate */
-				rs2 = GET_FIELD_SPs(insn, 0, 10);
-				gen_movl_simm_T1(rs2);
-			    }
-			    else {
-				rs2 = GET_FIELD_SP(insn, 0, 4);
-				gen_movl_reg_T1(rs2);
-			    }
-			    gen_movl_reg_T0(rd);
-			    gen_op_mov_cc();
-			    gen_movl_T0_reg(rd);
-			    break;
-			}
-		    case 0x36: /* UltraSparc shutdown, VIS */
-			{
-			    int opf = GET_FIELD_SP(insn, 5, 13);
-                            rs1 = GET_FIELD(insn, 13, 17);
-                            rs2 = GET_FIELD(insn, 27, 31);
-
-                            switch (opf) {
-                            case 0x018: /* VIS I alignaddr */
-                                if (gen_trap_ifnofpu(dc))
-                                    goto jmp_insn;
-                                gen_movl_reg_T0(rs1);
-                                gen_movl_reg_T1(rs2);
-                                gen_op_alignaddr();
-                                gen_movl_T0_reg(rd);
-                                break;
-                            case 0x01a: /* VIS I alignaddrl */
-                                if (gen_trap_ifnofpu(dc))
-                                    goto jmp_insn;
-                                // XXX
-                                break;
-                            case 0x048: /* VIS I faligndata */
-                                if (gen_trap_ifnofpu(dc))
-                                    goto jmp_insn;
-                                gen_op_load_fpr_DT0(rs1);
-                                gen_op_load_fpr_DT1(rs2);
-                                gen_op_faligndata();
-                                gen_op_store_DT0_fpr(rd);
-                                break;
-                            default:
-                                goto illegal_insn;
-                            }
-                            break;
-			}
-#endif
-		    default:
-			goto illegal_insn;
-		    }
-		}
-=======
                         gen_movl_T0_reg(rd);
                         break;
                     case 0x2e: /* V9 popc */
@@ -3273,7 +2755,6 @@
                 goto ncp_insn;
 #endif
             } else if (xop == 0x37) { /* V8 CPop2, V9 impdep2 */
->>>>>>> 5632a7b7
 #ifdef TARGET_SPARC64
                 goto illegal_insn;
 #else
@@ -3336,17 +2817,10 @@
                     }
 #endif
                 }
-<<<<<<< HEAD
-		switch (xop) {
-		case 0x38:	/* jmpl */
-		    {
-			if (rd != 0) {
-=======
                 switch (xop) {
                 case 0x38:      /* jmpl */
                     {
                         if (rd != 0) {
->>>>>>> 5632a7b7
 #ifdef TARGET_SPARC64
                             if (dc->pc == (uint32_t)dc->pc) {
                                 gen_op_movl_T1_im(dc->pc);
@@ -3354,17 +2828,10 @@
                                 gen_op_movq_T1_im64(dc->pc >> 32, dc->pc);
                             }
 #else
-<<<<<<< HEAD
-			    gen_op_movl_T1_im(dc->pc);
-#endif
-			    gen_movl_T1_reg(rd);
-			}
-=======
                             gen_op_movl_T1_im(dc->pc);
 #endif
                             gen_movl_T1_reg(rd);
                         }
->>>>>>> 5632a7b7
                         gen_mov_pc_npc(dc);
                         gen_op_check_align_T0_3();
                         gen_op_movl_npc_T0();
@@ -3648,43 +3115,6 @@
 #ifdef TARGET_SPARC64
             skip_move: ;
 #endif
-<<<<<<< HEAD
-	    } else if (xop >= 0x20 && xop < 0x24) {
-                if (gen_trap_ifnofpu(dc))
-                    goto jmp_insn;
-		switch (xop) {
-		case 0x20:	/* load fpreg */
-		    gen_op_ldst(ldf);
-		    gen_op_store_FT0_fpr(rd);
-		    break;
-		case 0x21:	/* load fsr */
-		    gen_op_ldst(ldf);
-		    gen_op_ldfsr();
-		    break;
-		case 0x22:      /* load quad fpreg */
-		    goto nfpu_insn;
-		case 0x23:	/* load double fpreg */
-		    gen_op_ldst(lddf);
-		    gen_op_store_DT0_fpr(DFPREG(rd));
-		    break;
-		default:
-		    goto illegal_insn;
-		}
-	    } else if (xop < 8 || (xop >= 0x14 && xop < 0x18) || \
-		       xop == 0xe || xop == 0x1e) {
-		gen_movl_reg_T1(rd);
-		switch (xop) {
-		case 0x4:
-		    gen_op_ldst(st);
-		    break;
-		case 0x5:
-		    gen_op_ldst(stb);
-		    break;
-		case 0x6:
-		    gen_op_ldst(sth);
-		    break;
-		case 0x7:
-=======
             } else if (xop >= 0x20 && xop < 0x24) {
                 if (gen_trap_ifnofpu(dc))
                     goto jmp_insn;
@@ -3736,7 +3166,6 @@
                     if (rd & 1)
                         goto illegal_insn;
                     gen_op_check_align_T0_7();
->>>>>>> 5632a7b7
                     flush_T2(dc);
                     gen_movl_reg_T2(rd + 1);
                     gen_op_ldst(std);
@@ -3791,23 +3220,6 @@
                     break;
 #endif
 #ifdef TARGET_SPARC64
-<<<<<<< HEAD
-		case 0x0e: /* V9 stx */
-		    gen_op_ldst(stx);
-		    break;
-		case 0x1e: /* V9 stxa */
-		    gen_op_stxa(insn, 0, 8, 0); // XXX
-		    break;
-#endif
-		default:
-		    goto illegal_insn;
-		}
-	    } else if (xop > 0x23 && xop < 0x28) {
-                if (gen_trap_ifnofpu(dc))
-                    goto jmp_insn;
-		switch (xop) {
-		case 0x24:
-=======
                 case 0x0e: /* V9 stx */
                     gen_op_check_align_T0_7();
                     gen_op_ldst(stx);
@@ -3828,7 +3240,6 @@
 #ifdef CONFIG_USER_ONLY
                     gen_op_check_align_T0_3();
 #endif
->>>>>>> 5632a7b7
                     gen_op_load_fpr_FT0(rd);
                     gen_op_ldst(stf);
                     break;
@@ -4098,15 +3509,10 @@
 #if defined(CONFIG_USER_ONLY)
     env->user_mode_only = 1;
 #ifdef TARGET_SPARC64
-<<<<<<< HEAD
-    env->cleanwin = NWINDOWS - 1;
-    env->cansave = NWINDOWS - 1;
-=======
     env->cleanwin = NWINDOWS - 2;
     env->cansave = NWINDOWS - 2;
     env->pstate = PS_RMO | PS_PEF | PS_IE;
     env->asi = 0x82; // Primary no-fault
->>>>>>> 5632a7b7
 #endif
 #else
     env->psret = 0;
@@ -4257,19 +3663,6 @@
             cpu_fprintf(f, "\n");
     }
 #ifdef TARGET_SPARC64
-<<<<<<< HEAD
-    cpu_fprintf(f, "pstate: 0x%08x ccr: 0x%02x asi: 0x%02x tl: %d\n",
-		env->pstate, GET_CCR(env), env->asi, env->tl);
-    cpu_fprintf(f, "cansave: %d canrestore: %d otherwin: %d wstate %d cleanwin %d cwp %d\n",
-		env->cansave, env->canrestore, env->otherwin, env->wstate,
-		env->cleanwin, NWINDOWS - 1 - env->cwp);
-#else
-    cpu_fprintf(f, "psr: 0x%08x -> %c%c%c%c %c%c%c wim: 0x%08x\n", GET_PSR(env),
-	    GET_FLAG(PSR_ZERO, 'Z'), GET_FLAG(PSR_OVF, 'V'),
-	    GET_FLAG(PSR_NEG, 'N'), GET_FLAG(PSR_CARRY, 'C'),
-	    env->psrs?'S':'-', env->psrps?'P':'-', 
-	    env->psret?'E':'-', env->wim);
-=======
     cpu_fprintf(f, "pstate: 0x%08x ccr: 0x%02x asi: 0x%02x tl: %d fprs: %d\n",
                 env->pstate, GET_CCR(env), env->asi, env->tl, env->fprs);
     cpu_fprintf(f, "cansave: %d canrestore: %d otherwin: %d wstate %d cleanwin %d cwp %d\n",
@@ -4281,7 +3674,6 @@
             GET_FLAG(PSR_NEG, 'N'), GET_FLAG(PSR_CARRY, 'C'),
             env->psrs?'S':'-', env->psrps?'P':'-',
             env->psret?'E':'-', env->wim);
->>>>>>> 5632a7b7
 #endif
     cpu_fprintf(f, "fsr: 0x%08x\n", GET_FSR32(env));
 }
@@ -4305,11 +3697,8 @@
     if (get_physical_address(env, &phys_addr, &prot, &access_index, addr, 2, 0) != 0)
         if (get_physical_address(env, &phys_addr, &prot, &access_index, addr, 0, 0) != 0)
             return -1;
-<<<<<<< HEAD
-=======
     if (cpu_get_physical_page_desc(phys_addr) == IO_MEM_UNASSIGNED)
         return -1;
->>>>>>> 5632a7b7
     return phys_addr;
 }
 #endif
