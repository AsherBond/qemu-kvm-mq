--- conflicted
+++ resolved
@@ -1886,7 +1886,21 @@
 fi
 
 ##########################################
-<<<<<<< HEAD
+# test for ppc kvm pvr setting
+
+if test "$kvm" = "yes" && test "$cpu" = "ppc" -o "$cpu" = "ppc64"; then
+            cat > $TMPC <<EOF
+    #include <asm/kvm.h>
+    int main(void) { struct kvm_sregs s; s.pvr = 0; return 0; }
+EOF
+    if compile_prog "$kvm_cflags" "" ; then
+        kvm_ppc_pvr=yes
+    else
+        kvm_ppc_pvr=no
+    fi
+fi
+
+##########################################
 # test for KVM_CAP_PIT
 
 if test "$kvm_cap_pit" != "no" ; then
@@ -1953,20 +1967,6 @@
     echo
     kvm_cap_device_assignment=no
   fi
-=======
-# test for ppc kvm pvr setting
-
-if test "$kvm" = "yes" && test "$cpu" = "ppc" -o "$cpu" = "ppc64"; then
-            cat > $TMPC <<EOF
-    #include <asm/kvm.h>
-    int main(void) { struct kvm_sregs s; s.pvr = 0; return 0; }
-EOF
-    if compile_prog "$kvm_cflags" "" ; then
-        kvm_ppc_pvr=yes
-    else
-        kvm_ppc_pvr=no
-    fi
->>>>>>> 64e07be5
 fi
 
 ##########################################
