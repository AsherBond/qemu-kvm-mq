--- conflicted
+++ resolved
@@ -2481,22 +2481,8 @@
 ;;
 esac
 
-<<<<<<< HEAD
 echo "KVM_KMOD=$kvm_kmod" >> $config_host_mak
 
-tools=
-if test "$softmmu" = yes ; then
-  tools="qemu-img\$(EXESUF) qemu-io\$(EXESUF) $tools"
-  if [ "$linux" = "yes" -o "$bsd" = "yes" -o "$solaris" = "yes" ] ; then
-      tools="qemu-nbd\$(EXESUF) $tools"
-    if [ "$check_utests" = "yes" ]; then
-      tools="check-qint check-qstring check-qdict check-qlist $tools"
-      tools="check-qfloat check-qjson $tools"
-    fi
-  fi
-fi
-=======
->>>>>>> ca35f780
 echo "TOOLS=$tools" >> $config_host_mak
 echo "ROMS=$roms" >> $config_host_mak
 echo "MAKE=$make" >> $config_host_mak
