--- conflicted
+++ resolved
@@ -685,7 +685,6 @@
   ;;
   --enable-tcg-interpreter) tcg_interpreter="yes"
   ;;
-<<<<<<< HEAD
   --disable-kvm-pit) kvm_cap_pit="no"
   ;;
   --enable-kvm-pit) kvm_cap_pit="yes"
@@ -693,11 +692,10 @@
   --disable-kvm-device-assignment) kvm_cap_device_assignment="no"
   ;;
   --enable-kvm-device-assignment) kvm_cap_device_assignment="yes"
-=======
+  ;;
   --disable-cap-ng)  cap_ng="no"
   ;;
   --enable-cap-ng) cap_ng="yes"
->>>>>>> 47e98658
   ;;
   --disable-spice) spice="no"
   ;;
