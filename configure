--- conflicted
+++ resolved
@@ -2049,16 +2049,13 @@
 configure_kvm() {
   if test "$kvm" = "yes" -a "$target_softmmu" = "yes" -a \
           \( "$cpu" = "i386" -o "$cpu" = "x86_64" -o "$cpu" = "ia64" -o "$cpu" = "powerpc" \); then
-    echo "#define CONFIG_KVM 1" >> $config_h
     echo "CONFIG_KVM=y" >> $config_mak
     echo "KVM_CFLAGS=$kvm_cflags" >> $config_mak
     if test $kvm_cap_pit = "yes" ; then
 	echo "USE_KVM_PIT=1" >> $config_mak
-	echo "#define USE_KVM_PIT 1" >> $config_h
     fi
     if test $kvm_cap_device_assignment = "yes" ; then
 	echo "USE_KVM_DEVICE_ASSIGNMENT=1" >> $config_mak
-	echo "#define USE_KVM_DEVICE_ASSIGNMENT 1" >> $config_h
     fi
     disable_cpu_emulation
   fi
@@ -2208,11 +2205,7 @@
       \( "$target_arch2" = "i386"   -a "$cpu" = "x86_64" \) \) ; then
       echo "CONFIG_KVM=y" >> $config_mak
       echo "KVM_CFLAGS=$kvm_cflags" >> $config_mak
-<<<<<<< HEAD
-      echo "#define CONFIG_KVM 1" >> $config_h
       configure_kvm
-=======
->>>>>>> 42bc608b
     fi
 esac
 echo "HWLIB=../libhw$target_phys_bits/libqemuhw$target_phys_bits.a" >> $config_mak
