/*
 * QEMU KVM support
 *
 * Copyright IBM, Corp. 2008
 *
 * Authors:
 *  Anthony Liguori   <aliguori@us.ibm.com>
 *
 * This work is licensed under the terms of the GNU GPL, version 2 or later.
 * See the COPYING file in the top-level directory.
 *
 */

#ifndef QEMU_KVM_H
#define QEMU_KVM_H

#include "config.h"
<<<<<<< HEAD
#include "sys-queue.h"
#include "qemu-kvm.h"

#ifdef KVM_UPSTREAM
=======
#include "qemu-queue.h"
>>>>>>> 72cf2d4f

#ifdef CONFIG_KVM
extern int kvm_allowed;

#define kvm_enabled() (kvm_allowed)
#else
#define kvm_enabled() (0)
#endif

struct kvm_run;

/* external API */

int kvm_init(int smp_cpus);

int kvm_init_vcpu(CPUState *env);

int kvm_cpu_exec(CPUState *env);

void kvm_set_phys_mem(target_phys_addr_t start_addr,
                      ram_addr_t size,
                      ram_addr_t phys_offset);

int kvm_physical_sync_dirty_bitmap(target_phys_addr_t start_addr,
                                   target_phys_addr_t end_addr);

int kvm_log_start(target_phys_addr_t phys_addr, ram_addr_t size);
int kvm_log_stop(target_phys_addr_t phys_addr, ram_addr_t size);
int kvm_set_migration_log(int enable);

int kvm_has_sync_mmu(void);

void kvm_setup_guest_memory(void *start, size_t size);

int kvm_coalesce_mmio_region(target_phys_addr_t start, ram_addr_t size);
int kvm_uncoalesce_mmio_region(target_phys_addr_t start, ram_addr_t size);

int kvm_insert_breakpoint(CPUState *current_env, target_ulong addr,
                          target_ulong len, int type);
int kvm_remove_breakpoint(CPUState *current_env, target_ulong addr,
                          target_ulong len, int type);
void kvm_remove_all_breakpoints(CPUState *current_env);
int kvm_update_guest_debug(CPUState *env, unsigned long reinject_trap);

int kvm_pit_in_kernel(void);
int kvm_irqchip_in_kernel(void);

/* internal API */

struct KVMState;
typedef struct KVMState KVMState;

int kvm_ioctl(KVMState *s, int type, ...);

int kvm_vm_ioctl(KVMState *s, int type, ...);

int kvm_vcpu_ioctl(CPUState *env, int type, ...);

int kvm_get_mp_state(CPUState *env);
int kvm_put_mp_state(CPUState *env);

/* Arch specific hooks */

int kvm_arch_post_run(CPUState *env, struct kvm_run *run);

int kvm_arch_handle_exit(CPUState *env, struct kvm_run *run);

int kvm_arch_pre_run(CPUState *env, struct kvm_run *run);

int kvm_arch_get_registers(CPUState *env);

int kvm_arch_put_registers(CPUState *env);

int kvm_arch_init(KVMState *s, int smp_cpus);

int kvm_arch_init_vcpu(CPUState *env);

struct kvm_guest_debug;
struct kvm_debug_exit_arch;

struct kvm_sw_breakpoint {
    target_ulong pc;
    target_ulong saved_insn;
    int use_count;
    QTAILQ_ENTRY(kvm_sw_breakpoint) entry;
};

QTAILQ_HEAD(kvm_sw_breakpoint_head, kvm_sw_breakpoint);

int kvm_arch_debug(struct kvm_debug_exit_arch *arch_info);

struct kvm_sw_breakpoint *kvm_find_sw_breakpoint(CPUState *env,
                                                 target_ulong pc);

int kvm_sw_breakpoints_active(CPUState *env);

int kvm_arch_insert_sw_breakpoint(CPUState *current_env,
                                  struct kvm_sw_breakpoint *bp);
int kvm_arch_remove_sw_breakpoint(CPUState *current_env,
                                  struct kvm_sw_breakpoint *bp);
int kvm_arch_insert_hw_breakpoint(target_ulong addr,
                                  target_ulong len, int type);
int kvm_arch_remove_hw_breakpoint(target_ulong addr,
                                  target_ulong len, int type);
void kvm_arch_remove_all_hw_breakpoints(void);

void kvm_arch_update_guest_debug(CPUState *env, struct kvm_guest_debug *dbg);

int kvm_check_extension(KVMState *s, unsigned int extension);

uint32_t kvm_arch_get_supported_cpuid(CPUState *env, uint32_t function,
                                      int reg);
void kvm_cpu_synchronize_state(CPUState *env);

/* generic hooks - to be moved/refactored once there are more users */

static inline void cpu_synchronize_state(CPUState *env)
{
    if (kvm_enabled()) {
        kvm_cpu_synchronize_state(env);
    }
}

#endif

#endif<|MERGE_RESOLUTION|>--- conflicted
+++ resolved
@@ -15,14 +15,10 @@
 #define QEMU_KVM_H
 
 #include "config.h"
-<<<<<<< HEAD
-#include "sys-queue.h"
+#include "qemu-queue.h"
 #include "qemu-kvm.h"
 
 #ifdef KVM_UPSTREAM
-=======
-#include "qemu-queue.h"
->>>>>>> 72cf2d4f
 
 #ifdef CONFIG_KVM
 extern int kvm_allowed;
