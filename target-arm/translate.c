--- conflicted
+++ resolved
@@ -394,7 +394,6 @@
     if (insn & (1 << 22)) {
         /* immediate */
         val = (insn & 0xf) | ((insn >> 4) & 0xf0);
-        val += extra;
         if (!(insn & (1 << 23)))
             val = -val;
         val += extra;
@@ -2640,10 +2639,7 @@
                 }
             } else {
                 int address_offset;
-<<<<<<< HEAD
-=======
                 int load;
->>>>>>> 5632a7b7
                 /* Misc load/store */
                 rn = (insn >> 16) & 0xf;
                 rd = (insn >> 12) & 0xf;
@@ -2675,22 +2671,15 @@
                         gen_op_addl_T1_im(4);
                         gen_movl_T0_reg(s, rd + 1);
                         gen_ldst(stl, s);
-<<<<<<< HEAD
-=======
                         load = 0;
->>>>>>> 5632a7b7
                     } else {
                         /* load */
                         gen_ldst(ldl, s);
                         gen_movl_reg_T0(s, rd);
                         gen_op_addl_T1_im(4);
                         gen_ldst(ldl, s);
-<<<<<<< HEAD
-                        gen_movl_reg_T0(s, rd + 1);
-=======
                         rd++;
                         load = 1;
->>>>>>> 5632a7b7
                     }
                     address_offset = -4;
                 } else {
