/*
 * QEMU System Emulator
 *
 * Copyright (c) 2003-2008 Fabrice Bellard
 *
 * Permission is hereby granted, free of charge, to any person obtaining a copy
 * of this software and associated documentation files (the "Software"), to deal
 * in the Software without restriction, including without limitation the rights
 * to use, copy, modify, merge, publish, distribute, sublicense, and/or sell
 * copies of the Software, and to permit persons to whom the Software is
 * furnished to do so, subject to the following conditions:
 *
 * The above copyright notice and this permission notice shall be included in
 * all copies or substantial portions of the Software.
 *
 * THE SOFTWARE IS PROVIDED "AS IS", WITHOUT WARRANTY OF ANY KIND, EXPRESS OR
 * IMPLIED, INCLUDING BUT NOT LIMITED TO THE WARRANTIES OF MERCHANTABILITY,
 * FITNESS FOR A PARTICULAR PURPOSE AND NONINFRINGEMENT. IN NO EVENT SHALL
 * THE AUTHORS OR COPYRIGHT HOLDERS BE LIABLE FOR ANY CLAIM, DAMAGES OR OTHER
 * LIABILITY, WHETHER IN AN ACTION OF CONTRACT, TORT OR OTHERWISE, ARISING FROM,
 * OUT OF OR IN CONNECTION WITH THE SOFTWARE OR THE USE OR OTHER DEALINGS IN
 * THE SOFTWARE.
 */
#include <unistd.h>
#include <fcntl.h>
#include <signal.h>
#include <time.h>
#include <errno.h>
#include <sys/time.h>
#include <zlib.h>

/* Needed early for CONFIG_BSD etc. */
#include "config-host.h"

#ifndef _WIN32
#include <libgen.h>
#include <sys/times.h>
#include <sys/wait.h>
#include <termios.h>
#include <sys/mman.h>
#include <sys/ioctl.h>
#include <sys/resource.h>
#include <sys/socket.h>
#include <netinet/in.h>
#include <net/if.h>
#include <arpa/inet.h>
#include <dirent.h>
#include <netdb.h>
#include <sys/select.h>
#ifdef CONFIG_BSD
#include <sys/stat.h>
#if defined(__FreeBSD__) || defined(__FreeBSD_kernel__) || defined(__DragonFly__)
#include <libutil.h>
#include <sys/sysctl.h>
#else
#include <util.h>
#endif
#else
#ifdef __linux__
#include <pty.h>
#include <malloc.h>

#include <linux/ppdev.h>
#include <linux/parport.h>
#endif
#ifdef __sun__
#include <sys/stat.h>
#include <sys/ethernet.h>
#include <sys/sockio.h>
#include <netinet/arp.h>
#include <netinet/in_systm.h>
#include <netinet/ip.h>
#include <netinet/ip_icmp.h> // must come after ip.h
#include <netinet/udp.h>
#include <netinet/tcp.h>
#include <net/if.h>
#include <syslog.h>
#include <stropts.h>
/* See MySQL bug #7156 (http://bugs.mysql.com/bug.php?id=7156) for
   discussion about Solaris header problems */
extern int madvise(caddr_t, size_t, int);
#endif
#endif
#endif

#if defined(__OpenBSD__)
#include <util.h>
#endif

#if defined(CONFIG_VDE)
#include <libvdeplug.h>
#endif

#ifdef _WIN32
#include <windows.h>
#endif

#ifdef CONFIG_SDL
#if defined(__APPLE__) || defined(main)
#include <SDL.h>
int qemu_main(int argc, char **argv, char **envp);
int main(int argc, char **argv)
{
    return qemu_main(argc, argv, NULL);
}
#undef main
#define main qemu_main
#endif
#endif /* CONFIG_SDL */

#ifdef CONFIG_COCOA
#undef main
#define main qemu_main
#endif /* CONFIG_COCOA */

#include "hw/hw.h"
#include "hw/boards.h"
#include "hw/usb.h"
#include "hw/pcmcia.h"
#include "hw/pc.h"
#include "hw/isa.h"
#include "hw/baum.h"
#include "hw/bt.h"
#include "hw/watchdog.h"
#include "hw/smbios.h"
#include "hw/xen.h"
#include "hw/qdev.h"
#include "hw/loader.h"
#include "bt-host.h"
#include "net.h"
#include "net/slirp.h"
#include "monitor.h"
#include "console.h"
#include "sysemu.h"
#include "gdbstub.h"
#include "qemu-timer.h"
#include "qemu-char.h"
#include "cache-utils.h"
#include "block.h"
#include "blockdev.h"
#include "block-migration.h"
#include "dma.h"
#include "audio/audio.h"
#include "migration.h"
#include "kvm.h"
#include "qemu-option.h"
#include "qemu-config.h"
#include "qemu-objects.h"
#include "qemu-options.h"
#include "hw/device-assignment.h"
#ifdef CONFIG_LINUX
#include "fsdev/qemu-fsdev.h"
#endif

#include "disas.h"

#include "qemu_socket.h"

#include "slirp/libslirp.h"

#include "qemu-queue.h"
#include "cpus.h"
#include "arch_init.h"

//#define DEBUG_NET
//#define DEBUG_SLIRP

#define DEFAULT_RAM_SIZE 128

#define MAX_VIRTIO_CONSOLES 1

static const char *data_dir;
const char *bios_name = NULL;
enum vga_retrace_method vga_retrace_method = VGA_RETRACE_DUMB;
DisplayType display_type = DT_DEFAULT;
const char* keyboard_layout = NULL;
ram_addr_t ram_size;
const char *mem_path = NULL;
#ifdef MAP_POPULATE
int mem_prealloc = 0; /* force preallocation of physical target memory */
#endif
int nb_nics;
NICInfo nd_table[MAX_NICS];
int vm_running;
int autostart;
static int rtc_utc = 1;
static int rtc_date_offset = -1; /* -1 means no change */
QEMUClock *rtc_clock;
int vga_interface_type = VGA_NONE;
static int full_screen = 0;
#ifdef CONFIG_SDL
static int no_frame = 0;
#endif
int no_quit = 0;
CharDriverState *serial_hds[MAX_SERIAL_PORTS];
CharDriverState *parallel_hds[MAX_PARALLEL_PORTS];
CharDriverState *virtcon_hds[MAX_VIRTIO_CONSOLES];
int win2k_install_hack = 0;
int rtc_td_hack = 0;
int usb_enabled = 0;
int singlestep = 0;
const char *assigned_devices[MAX_DEV_ASSIGN_CMDLINE];
int assigned_devices_index;
int smp_cpus = 1;
int max_cpus = 0;
int smp_cores = 1;
int smp_threads = 1;
const char *vnc_display;
int acpi_enabled = 1;
#ifdef TARGET_I386
int no_hpet = 0;
#endif
int fd_bootchk = 1;
int no_reboot = 0;
int no_shutdown = 0;
int cursor_hide = 1;
int graphic_rotate = 0;
uint8_t irq0override = 1;
const char *watchdog;
const char *option_rom[MAX_OPTION_ROMS];
int nb_option_roms;
int semihosting_enabled = 0;
int time_drift_fix = 0;
unsigned int kvm_shadow_memory = 0;
int old_param = 0;
const char *qemu_name;
int alt_grab = 0;
int ctrl_grab = 0;
unsigned int nb_prom_envs = 0;
const char *prom_envs[MAX_PROM_ENVS];
const char *nvram = NULL;
int boot_menu;

int nb_numa_nodes;
uint64_t node_mem[MAX_NODES];
uint64_t node_cpumask[MAX_NODES];

static QEMUTimer *nographic_timer;

uint8_t qemu_uuid[16];

static QEMUBootSetHandler *boot_set_handler;
static void *boot_set_opaque;

<<<<<<< HEAD
int kvm_allowed = 1;
=======
static NotifierList exit_notifiers =
    NOTIFIER_LIST_INITIALIZER(exit_notifiers);

int kvm_allowed = 0;
>>>>>>> fd42deeb
uint32_t xen_domid;
enum xen_mode xen_mode = XEN_EMULATE;

static int default_serial = 1;
static int default_parallel = 1;
static int default_virtcon = 1;
static int default_monitor = 1;
static int default_vga = 1;
static int default_floppy = 1;
static int default_cdrom = 1;
static int default_sdcard = 1;

static struct {
    const char *driver;
    int *flag;
} default_list[] = {
    { .driver = "isa-serial",           .flag = &default_serial    },
    { .driver = "isa-parallel",         .flag = &default_parallel  },
    { .driver = "isa-fdc",              .flag = &default_floppy    },
    { .driver = "ide-drive",            .flag = &default_cdrom     },
    { .driver = "virtio-serial-pci",    .flag = &default_virtcon   },
    { .driver = "virtio-serial-s390",   .flag = &default_virtcon   },
    { .driver = "virtio-serial",        .flag = &default_virtcon   },
    { .driver = "VGA",                  .flag = &default_vga       },
    { .driver = "cirrus-vga",           .flag = &default_vga       },
    { .driver = "vmware-svga",          .flag = &default_vga       },
};

static int default_driver_check(QemuOpts *opts, void *opaque)
{
    const char *driver = qemu_opt_get(opts, "driver");
    int i;

    if (!driver)
        return 0;
    for (i = 0; i < ARRAY_SIZE(default_list); i++) {
        if (strcmp(default_list[i].driver, driver) != 0)
            continue;
        *(default_list[i].flag) = 0;
    }
    return 0;
}

/***********************************************************/
/* real time host monotonic timer */

/* compute with 96 bit intermediate result: (a*b)/c */
uint64_t muldiv64(uint64_t a, uint32_t b, uint32_t c)
{
    union {
        uint64_t ll;
        struct {
#ifdef HOST_WORDS_BIGENDIAN
            uint32_t high, low;
#else
            uint32_t low, high;
#endif
        } l;
    } u, res;
    uint64_t rl, rh;

    u.ll = a;
    rl = (uint64_t)u.l.low * (uint64_t)b;
    rh = (uint64_t)u.l.high * (uint64_t)b;
    rh += (rl >> 32);
    res.l.high = rh / c;
    res.l.low = (((rh % c) << 32) + (rl & 0xffffffff)) / c;
    return res.ll;
}

/***********************************************************/
/* host time/date access */
void qemu_get_timedate(struct tm *tm, int offset)
{
    time_t ti;
    struct tm *ret;

    time(&ti);
    ti += offset;
    if (rtc_date_offset == -1) {
        if (rtc_utc)
            ret = gmtime(&ti);
        else
            ret = localtime(&ti);
    } else {
        ti -= rtc_date_offset;
        ret = gmtime(&ti);
    }

    memcpy(tm, ret, sizeof(struct tm));
}

int qemu_timedate_diff(struct tm *tm)
{
    time_t seconds;

    if (rtc_date_offset == -1)
        if (rtc_utc)
            seconds = mktimegm(tm);
        else
            seconds = mktime(tm);
    else
        seconds = mktimegm(tm) + rtc_date_offset;

    return seconds - time(NULL);
}

void rtc_change_mon_event(struct tm *tm)
{
    QObject *data;

    data = qobject_from_jsonf("{ 'offset': %d }", qemu_timedate_diff(tm));
    monitor_protocol_event(QEVENT_RTC_CHANGE, data);
    qobject_decref(data);
}

static void configure_rtc_date_offset(const char *startdate, int legacy)
{
    time_t rtc_start_date;
    struct tm tm;

    if (!strcmp(startdate, "now") && legacy) {
        rtc_date_offset = -1;
    } else {
        if (sscanf(startdate, "%d-%d-%dT%d:%d:%d",
                   &tm.tm_year,
                   &tm.tm_mon,
                   &tm.tm_mday,
                   &tm.tm_hour,
                   &tm.tm_min,
                   &tm.tm_sec) == 6) {
            /* OK */
        } else if (sscanf(startdate, "%d-%d-%d",
                          &tm.tm_year,
                          &tm.tm_mon,
                          &tm.tm_mday) == 3) {
            tm.tm_hour = 0;
            tm.tm_min = 0;
            tm.tm_sec = 0;
        } else {
            goto date_fail;
        }
        tm.tm_year -= 1900;
        tm.tm_mon--;
        rtc_start_date = mktimegm(&tm);
        if (rtc_start_date == -1) {
        date_fail:
            fprintf(stderr, "Invalid date format. Valid formats are:\n"
                            "'2006-06-17T16:01:21' or '2006-06-17'\n");
            exit(1);
        }
        rtc_date_offset = time(NULL) - rtc_start_date;
    }
}

static void configure_rtc(QemuOpts *opts)
{
    const char *value;

    value = qemu_opt_get(opts, "base");
    if (value) {
        if (!strcmp(value, "utc")) {
            rtc_utc = 1;
        } else if (!strcmp(value, "localtime")) {
            rtc_utc = 0;
        } else {
            configure_rtc_date_offset(value, 0);
        }
    }
    value = qemu_opt_get(opts, "clock");
    if (value) {
        if (!strcmp(value, "host")) {
            rtc_clock = host_clock;
        } else if (!strcmp(value, "vm")) {
            rtc_clock = vm_clock;
        } else {
            fprintf(stderr, "qemu: invalid option value '%s'\n", value);
            exit(1);
        }
    }
    value = qemu_opt_get(opts, "driftfix");
    if (value) {
        if (!strcmp(value, "slew")) {
            rtc_td_hack = 1;
        } else if (!strcmp(value, "none")) {
            rtc_td_hack = 0;
        } else {
            fprintf(stderr, "qemu: invalid option value '%s'\n", value);
            exit(1);
        }
    }
}

/***********************************************************/
/* Bluetooth support */
static int nb_hcis;
static int cur_hci;
static struct HCIInfo *hci_table[MAX_NICS];

static struct bt_vlan_s {
    struct bt_scatternet_s net;
    int id;
    struct bt_vlan_s *next;
} *first_bt_vlan;

/* find or alloc a new bluetooth "VLAN" */
static struct bt_scatternet_s *qemu_find_bt_vlan(int id)
{
    struct bt_vlan_s **pvlan, *vlan;
    for (vlan = first_bt_vlan; vlan != NULL; vlan = vlan->next) {
        if (vlan->id == id)
            return &vlan->net;
    }
    vlan = qemu_mallocz(sizeof(struct bt_vlan_s));
    vlan->id = id;
    pvlan = &first_bt_vlan;
    while (*pvlan != NULL)
        pvlan = &(*pvlan)->next;
    *pvlan = vlan;
    return &vlan->net;
}

static void null_hci_send(struct HCIInfo *hci, const uint8_t *data, int len)
{
}

static int null_hci_addr_set(struct HCIInfo *hci, const uint8_t *bd_addr)
{
    return -ENOTSUP;
}

static struct HCIInfo null_hci = {
    .cmd_send = null_hci_send,
    .sco_send = null_hci_send,
    .acl_send = null_hci_send,
    .bdaddr_set = null_hci_addr_set,
};

struct HCIInfo *qemu_next_hci(void)
{
    if (cur_hci == nb_hcis)
        return &null_hci;

    return hci_table[cur_hci++];
}

static struct HCIInfo *hci_init(const char *str)
{
    char *endp;
    struct bt_scatternet_s *vlan = 0;

    if (!strcmp(str, "null"))
        /* null */
        return &null_hci;
    else if (!strncmp(str, "host", 4) && (str[4] == '\0' || str[4] == ':'))
        /* host[:hciN] */
        return bt_host_hci(str[4] ? str + 5 : "hci0");
    else if (!strncmp(str, "hci", 3)) {
        /* hci[,vlan=n] */
        if (str[3]) {
            if (!strncmp(str + 3, ",vlan=", 6)) {
                vlan = qemu_find_bt_vlan(strtol(str + 9, &endp, 0));
                if (*endp)
                    vlan = 0;
            }
        } else
            vlan = qemu_find_bt_vlan(0);
        if (vlan)
           return bt_new_hci(vlan);
    }

    fprintf(stderr, "qemu: Unknown bluetooth HCI `%s'.\n", str);

    return 0;
}

static int bt_hci_parse(const char *str)
{
    struct HCIInfo *hci;
    bdaddr_t bdaddr;

    if (nb_hcis >= MAX_NICS) {
        fprintf(stderr, "qemu: Too many bluetooth HCIs (max %i).\n", MAX_NICS);
        return -1;
    }

    hci = hci_init(str);
    if (!hci)
        return -1;

    bdaddr.b[0] = 0x52;
    bdaddr.b[1] = 0x54;
    bdaddr.b[2] = 0x00;
    bdaddr.b[3] = 0x12;
    bdaddr.b[4] = 0x34;
    bdaddr.b[5] = 0x56 + nb_hcis;
    hci->bdaddr_set(hci, bdaddr.b);

    hci_table[nb_hcis++] = hci;

    return 0;
}

static void bt_vhci_add(int vlan_id)
{
    struct bt_scatternet_s *vlan = qemu_find_bt_vlan(vlan_id);

    if (!vlan->slave)
        fprintf(stderr, "qemu: warning: adding a VHCI to "
                        "an empty scatternet %i\n", vlan_id);

    bt_vhci_init(bt_new_hci(vlan));
}

static struct bt_device_s *bt_device_add(const char *opt)
{
    struct bt_scatternet_s *vlan;
    int vlan_id = 0;
    char *endp = strstr(opt, ",vlan=");
    int len = (endp ? endp - opt : strlen(opt)) + 1;
    char devname[10];

    pstrcpy(devname, MIN(sizeof(devname), len), opt);

    if (endp) {
        vlan_id = strtol(endp + 6, &endp, 0);
        if (*endp) {
            fprintf(stderr, "qemu: unrecognised bluetooth vlan Id\n");
            return 0;
        }
    }

    vlan = qemu_find_bt_vlan(vlan_id);

    if (!vlan->slave)
        fprintf(stderr, "qemu: warning: adding a slave device to "
                        "an empty scatternet %i\n", vlan_id);

    if (!strcmp(devname, "keyboard"))
        return bt_keyboard_init(vlan);

    fprintf(stderr, "qemu: unsupported bluetooth device `%s'\n", devname);
    return 0;
}

static int bt_parse(const char *opt)
{
    const char *endp, *p;
    int vlan;

    if (strstart(opt, "hci", &endp)) {
        if (!*endp || *endp == ',') {
            if (*endp)
                if (!strstart(endp, ",vlan=", 0))
                    opt = endp + 1;

            return bt_hci_parse(opt);
       }
    } else if (strstart(opt, "vhci", &endp)) {
        if (!*endp || *endp == ',') {
            if (*endp) {
                if (strstart(endp, ",vlan=", &p)) {
                    vlan = strtol(p, (char **) &endp, 0);
                    if (*endp) {
                        fprintf(stderr, "qemu: bad scatternet '%s'\n", p);
                        return 1;
                    }
                } else {
                    fprintf(stderr, "qemu: bad parameter '%s'\n", endp + 1);
                    return 1;
                }
            } else
                vlan = 0;

            bt_vhci_add(vlan);
            return 0;
        }
    } else if (strstart(opt, "device:", &endp))
        return !bt_device_add(endp);

    fprintf(stderr, "qemu: bad bluetooth parameter '%s'\n", opt);
    return 1;
}

/***********************************************************/
/* QEMU Block devices */

#define HD_ALIAS "index=%d,media=disk"
#define CDROM_ALIAS "index=2,media=cdrom"
#define FD_ALIAS "index=%d,if=floppy"
#define PFLASH_ALIAS "if=pflash"
#define MTD_ALIAS "if=mtd"
#define SD_ALIAS "index=0,if=sd"

static int drive_init_func(QemuOpts *opts, void *opaque)
{
    int *use_scsi = opaque;
    int fatal_error = 0;

    if (drive_init(opts, *use_scsi, &fatal_error) == NULL) {
        if (fatal_error)
            return 1;
    }
    return 0;
}

static int drive_enable_snapshot(QemuOpts *opts, void *opaque)
{
    if (NULL == qemu_opt_get(opts, "snapshot")) {
        qemu_opt_set(opts, "snapshot", "on");
    }
    return 0;
}

void qemu_register_boot_set(QEMUBootSetHandler *func, void *opaque)
{
    boot_set_handler = func;
    boot_set_opaque = opaque;
}

int qemu_boot_set(const char *boot_devices)
{
    if (!boot_set_handler) {
        return -EINVAL;
    }
    return boot_set_handler(boot_set_opaque, boot_devices);
}

static void validate_bootdevices(char *devices)
{
    /* We just do some generic consistency checks */
    const char *p;
    int bitmap = 0;

    for (p = devices; *p != '\0'; p++) {
        /* Allowed boot devices are:
         * a-b: floppy disk drives
         * c-f: IDE disk drives
         * g-m: machine implementation dependant drives
         * n-p: network devices
         * It's up to each machine implementation to check if the given boot
         * devices match the actual hardware implementation and firmware
         * features.
         */
        if (*p < 'a' || *p > 'p') {
            fprintf(stderr, "Invalid boot device '%c'\n", *p);
            exit(1);
        }
        if (bitmap & (1 << (*p - 'a'))) {
            fprintf(stderr, "Boot device '%c' was given twice\n", *p);
            exit(1);
        }
        bitmap |= 1 << (*p - 'a');
    }
}

static void restore_boot_devices(void *opaque)
{
    char *standard_boot_devices = opaque;
    static int first = 1;

    /* Restore boot order and remove ourselves after the first boot */
    if (first) {
        first = 0;
        return;
    }

    qemu_boot_set(standard_boot_devices);

    qemu_unregister_reset(restore_boot_devices, standard_boot_devices);
    qemu_free(standard_boot_devices);
}

static void numa_add(const char *optarg)
{
    char option[128];
    char *endptr;
    unsigned long long value, endvalue;
    int nodenr;

    optarg = get_opt_name(option, 128, optarg, ',') + 1;
    if (!strcmp(option, "node")) {
        if (get_param_value(option, 128, "nodeid", optarg) == 0) {
            nodenr = nb_numa_nodes;
        } else {
            nodenr = strtoull(option, NULL, 10);
        }

        if (get_param_value(option, 128, "mem", optarg) == 0) {
            node_mem[nodenr] = 0;
        } else {
            value = strtoull(option, &endptr, 0);
            switch (*endptr) {
            case 0: case 'M': case 'm':
                value <<= 20;
                break;
            case 'G': case 'g':
                value <<= 30;
                break;
            }
            node_mem[nodenr] = value;
        }
        if (get_param_value(option, 128, "cpus", optarg) == 0) {
            node_cpumask[nodenr] = 0;
        } else {
            value = strtoull(option, &endptr, 10);
            if (value >= 64) {
                value = 63;
                fprintf(stderr, "only 64 CPUs in NUMA mode supported.\n");
            } else {
                if (*endptr == '-') {
                    endvalue = strtoull(endptr+1, &endptr, 10);
                    if (endvalue >= 63) {
                        endvalue = 62;
                        fprintf(stderr,
                            "only 63 CPUs in NUMA mode supported.\n");
                    }
                    value = (2ULL << endvalue) - (1ULL << value);
                } else {
                    value = 1ULL << value;
                }
            }
            node_cpumask[nodenr] = value;
        }
        nb_numa_nodes++;
    }
    return;
}

static void smp_parse(const char *optarg)
{
    int smp, sockets = 0, threads = 0, cores = 0;
    char *endptr;
    char option[128];

    smp = strtoul(optarg, &endptr, 10);
    if (endptr != optarg) {
        if (*endptr == ',') {
            endptr++;
        }
    }
    if (get_param_value(option, 128, "sockets", endptr) != 0)
        sockets = strtoull(option, NULL, 10);
    if (get_param_value(option, 128, "cores", endptr) != 0)
        cores = strtoull(option, NULL, 10);
    if (get_param_value(option, 128, "threads", endptr) != 0)
        threads = strtoull(option, NULL, 10);
    if (get_param_value(option, 128, "maxcpus", endptr) != 0)
        max_cpus = strtoull(option, NULL, 10);

    /* compute missing values, prefer sockets over cores over threads */
    if (smp == 0 || sockets == 0) {
        sockets = sockets > 0 ? sockets : 1;
        cores = cores > 0 ? cores : 1;
        threads = threads > 0 ? threads : 1;
        if (smp == 0) {
            smp = cores * threads * sockets;
        }
    } else {
        if (cores == 0) {
            threads = threads > 0 ? threads : 1;
            cores = smp / (sockets * threads);
        } else {
            if (sockets) {
                threads = smp / (cores * sockets);
            }
        }
    }
    smp_cpus = smp;
    smp_cores = cores > 0 ? cores : 1;
    smp_threads = threads > 0 ? threads : 1;
    if (max_cpus == 0)
        max_cpus = smp_cpus;
}

/***********************************************************/
/* USB devices */

static int usb_device_add(const char *devname)
{
    const char *p;
    USBDevice *dev = NULL;

    if (!usb_enabled)
        return -1;

    /* drivers with .usbdevice_name entry in USBDeviceInfo */
    dev = usbdevice_create(devname);
    if (dev)
        goto done;

    /* the other ones */
    if (strstart(devname, "host:", &p)) {
        dev = usb_host_device_open(p);
    } else if (!strcmp(devname, "bt") || strstart(devname, "bt:", &p)) {
        dev = usb_bt_init(devname[2] ? hci_init(p) :
                        bt_new_hci(qemu_find_bt_vlan(0)));
    } else {
        return -1;
    }
    if (!dev)
        return -1;

done:
    return 0;
}

static int usb_device_del(const char *devname)
{
    int bus_num, addr;
    const char *p;

    if (strstart(devname, "host:", &p))
        return usb_host_device_close(p);

    if (!usb_enabled)
        return -1;

    p = strchr(devname, '.');
    if (!p)
        return -1;
    bus_num = strtoul(devname, NULL, 0);
    addr = strtoul(p + 1, NULL, 0);

    return usb_device_delete_addr(bus_num, addr);
}

static int usb_parse(const char *cmdline)
{
    int r;
    r = usb_device_add(cmdline);
    if (r < 0) {
        fprintf(stderr, "qemu: could not add USB device '%s'\n", cmdline);
    }
    return r;
}

void do_usb_add(Monitor *mon, const QDict *qdict)
{
    const char *devname = qdict_get_str(qdict, "devname");
    if (usb_device_add(devname) < 0) {
        error_report("could not add USB device '%s'", devname);
    }
}

void do_usb_del(Monitor *mon, const QDict *qdict)
{
    const char *devname = qdict_get_str(qdict, "devname");
    if (usb_device_del(devname) < 0) {
        error_report("could not delete USB device '%s'", devname);
    }
}

/***********************************************************/
/* PCMCIA/Cardbus */

static struct pcmcia_socket_entry_s {
    PCMCIASocket *socket;
    struct pcmcia_socket_entry_s *next;
} *pcmcia_sockets = 0;

void pcmcia_socket_register(PCMCIASocket *socket)
{
    struct pcmcia_socket_entry_s *entry;

    entry = qemu_malloc(sizeof(struct pcmcia_socket_entry_s));
    entry->socket = socket;
    entry->next = pcmcia_sockets;
    pcmcia_sockets = entry;
}

void pcmcia_socket_unregister(PCMCIASocket *socket)
{
    struct pcmcia_socket_entry_s *entry, **ptr;

    ptr = &pcmcia_sockets;
    for (entry = *ptr; entry; ptr = &entry->next, entry = *ptr)
        if (entry->socket == socket) {
            *ptr = entry->next;
            qemu_free(entry);
        }
}

void pcmcia_info(Monitor *mon)
{
    struct pcmcia_socket_entry_s *iter;

    if (!pcmcia_sockets)
        monitor_printf(mon, "No PCMCIA sockets\n");

    for (iter = pcmcia_sockets; iter; iter = iter->next)
        monitor_printf(mon, "%s: %s\n", iter->socket->slot_string,
                       iter->socket->attached ? iter->socket->card_string :
                       "Empty");
}

/***********************************************************/
/* I/O handling */

typedef struct IOHandlerRecord {
    int fd;
    IOCanReadHandler *fd_read_poll;
    IOHandler *fd_read;
    IOHandler *fd_write;
    int deleted;
    void *opaque;
    /* temporary data */
    struct pollfd *ufd;
    QLIST_ENTRY(IOHandlerRecord) next;
} IOHandlerRecord;

static QLIST_HEAD(, IOHandlerRecord) io_handlers =
    QLIST_HEAD_INITIALIZER(io_handlers);


/* XXX: fd_read_poll should be suppressed, but an API change is
   necessary in the character devices to suppress fd_can_read(). */
int qemu_set_fd_handler2(int fd,
                         IOCanReadHandler *fd_read_poll,
                         IOHandler *fd_read,
                         IOHandler *fd_write,
                         void *opaque)
{
    IOHandlerRecord *ioh;

    if (!fd_read && !fd_write) {
        QLIST_FOREACH(ioh, &io_handlers, next) {
            if (ioh->fd == fd) {
                ioh->deleted = 1;
                break;
            }
        }
    } else {
        QLIST_FOREACH(ioh, &io_handlers, next) {
            if (ioh->fd == fd)
                goto found;
        }
        ioh = qemu_mallocz(sizeof(IOHandlerRecord));
        QLIST_INSERT_HEAD(&io_handlers, ioh, next);
    found:
        ioh->fd = fd;
        ioh->fd_read_poll = fd_read_poll;
        ioh->fd_read = fd_read;
        ioh->fd_write = fd_write;
        ioh->opaque = opaque;
        ioh->deleted = 0;
    }
    qemu_notify_event();
    return 0;
}

int qemu_set_fd_handler(int fd,
                        IOHandler *fd_read,
                        IOHandler *fd_write,
                        void *opaque)
{
    return qemu_set_fd_handler2(fd, NULL, fd_read, fd_write, opaque);
}

/***********************************************************/
/* machine registration */

static QEMUMachine *first_machine = NULL;
QEMUMachine *current_machine = NULL;

int qemu_register_machine(QEMUMachine *m)
{
    QEMUMachine **pm;
    pm = &first_machine;
    while (*pm != NULL)
        pm = &(*pm)->next;
    m->next = NULL;
    *pm = m;
    return 0;
}

static QEMUMachine *find_machine(const char *name)
{
    QEMUMachine *m;

    for(m = first_machine; m != NULL; m = m->next) {
        if (!strcmp(m->name, name))
            return m;
        if (m->alias && !strcmp(m->alias, name))
            return m;
    }
    return NULL;
}

static QEMUMachine *find_default_machine(void)
{
    QEMUMachine *m;

    for(m = first_machine; m != NULL; m = m->next) {
        if (m->is_default) {
            return m;
        }
    }
    return NULL;
}

/***********************************************************/
/* main execution loop */

static void gui_update(void *opaque)
{
    uint64_t interval = GUI_REFRESH_INTERVAL;
    DisplayState *ds = opaque;
    DisplayChangeListener *dcl = ds->listeners;

    qemu_flush_coalesced_mmio_buffer();
    dpy_refresh(ds);

    while (dcl != NULL) {
        if (dcl->gui_timer_interval &&
            dcl->gui_timer_interval < interval)
            interval = dcl->gui_timer_interval;
        dcl = dcl->next;
    }
    qemu_mod_timer(ds->gui_timer, interval + qemu_get_clock(rt_clock));
}

static void nographic_update(void *opaque)
{
    uint64_t interval = GUI_REFRESH_INTERVAL;

    qemu_flush_coalesced_mmio_buffer();
    qemu_mod_timer(nographic_timer, interval + qemu_get_clock(rt_clock));
}

struct vm_change_state_entry {
    VMChangeStateHandler *cb;
    void *opaque;
    QLIST_ENTRY (vm_change_state_entry) entries;
};

static QLIST_HEAD(vm_change_state_head, vm_change_state_entry) vm_change_state_head;

VMChangeStateEntry *qemu_add_vm_change_state_handler(VMChangeStateHandler *cb,
                                                     void *opaque)
{
    VMChangeStateEntry *e;

    e = qemu_mallocz(sizeof (*e));

    e->cb = cb;
    e->opaque = opaque;
    QLIST_INSERT_HEAD(&vm_change_state_head, e, entries);
    return e;
}

void qemu_del_vm_change_state_handler(VMChangeStateEntry *e)
{
    QLIST_REMOVE (e, entries);
    qemu_free (e);
}

void vm_state_notify(int running, int reason)
{
    VMChangeStateEntry *e;

    for (e = vm_change_state_head.lh_first; e; e = e->entries.le_next) {
        e->cb(e->opaque, running, reason);
    }
}

void vm_start(void)
{
    if (!vm_running) {
        cpu_enable_ticks();
        vm_running = 1;
        vm_state_notify(1, 0);
        resume_all_vcpus();
        monitor_protocol_event(QEVENT_RESUME, NULL);
    }
}

/* reset/shutdown handler */

typedef struct QEMUResetEntry {
    QTAILQ_ENTRY(QEMUResetEntry) entry;
    QEMUResetHandler *func;
    void *opaque;
} QEMUResetEntry;

static QTAILQ_HEAD(reset_handlers, QEMUResetEntry) reset_handlers =
    QTAILQ_HEAD_INITIALIZER(reset_handlers);
static int reset_requested;
static int shutdown_requested;
static int powerdown_requested;
int debug_requested;
int vmstop_requested;

int qemu_no_shutdown(void)
{
    int r = no_shutdown;
    no_shutdown = 0;
    return r;
}

int qemu_shutdown_requested(void)
{
    int r = shutdown_requested;
    shutdown_requested = 0;
    return r;
}

int qemu_reset_requested(void)
{
    int r = reset_requested;
    reset_requested = 0;
    return r;
}

int qemu_powerdown_requested(void)
{
    int r = powerdown_requested;
    powerdown_requested = 0;
    return r;
}

static int qemu_debug_requested(void)
{
    int r = debug_requested;
    debug_requested = 0;
    return r;
}

static int qemu_vmstop_requested(void)
{
    int r = vmstop_requested;
    vmstop_requested = 0;
    return r;
}

void qemu_register_reset(QEMUResetHandler *func, void *opaque)
{
    QEMUResetEntry *re = qemu_mallocz(sizeof(QEMUResetEntry));

    re->func = func;
    re->opaque = opaque;
    QTAILQ_INSERT_TAIL(&reset_handlers, re, entry);
}

void qemu_unregister_reset(QEMUResetHandler *func, void *opaque)
{
    QEMUResetEntry *re;

    QTAILQ_FOREACH(re, &reset_handlers, entry) {
        if (re->func == func && re->opaque == opaque) {
            QTAILQ_REMOVE(&reset_handlers, re, entry);
            qemu_free(re);
            return;
        }
    }
}

void qemu_system_reset(void)
{
    QEMUResetEntry *re, *nre;

    /* reset all devices */
    QTAILQ_FOREACH_SAFE(re, &reset_handlers, entry, nre) {
        re->func(re->opaque);
    }
    monitor_protocol_event(QEVENT_RESET, NULL);
    cpu_synchronize_all_post_reset();
}

void qemu_system_reset_request(void)
{
    if (no_reboot) {
        shutdown_requested = 1;
    } else {
        reset_requested = 1;
    }
    if (cpu_single_env) {
        cpu_single_env->stopped = 1;
    }
    qemu_notify_event();
}

void qemu_system_shutdown_request(void)
{
    shutdown_requested = 1;
    qemu_notify_event();
}

void qemu_system_powerdown_request(void)
{
    powerdown_requested = 1;
    qemu_notify_event();
}

void main_loop_wait(int nonblocking)
{
    IOHandlerRecord *ioh;
    fd_set rfds, wfds, xfds;
    int ret, nfds;
    struct timeval tv;
    int timeout;

    if (nonblocking)
        timeout = 0;
    else {
        timeout = qemu_calculate_timeout();
        qemu_bh_update_timeout(&timeout);
    }

    os_host_main_loop_wait(&timeout);

    /* poll any events */
    /* XXX: separate device handlers from system ones */
    nfds = -1;
    FD_ZERO(&rfds);
    FD_ZERO(&wfds);
    FD_ZERO(&xfds);
    QLIST_FOREACH(ioh, &io_handlers, next) {
        if (ioh->deleted)
            continue;
        if (ioh->fd_read &&
            (!ioh->fd_read_poll ||
             ioh->fd_read_poll(ioh->opaque) != 0)) {
            FD_SET(ioh->fd, &rfds);
            if (ioh->fd > nfds)
                nfds = ioh->fd;
        }
        if (ioh->fd_write) {
            FD_SET(ioh->fd, &wfds);
            if (ioh->fd > nfds)
                nfds = ioh->fd;
        }
    }

    tv.tv_sec = timeout / 1000;
    tv.tv_usec = (timeout % 1000) * 1000;

    slirp_select_fill(&nfds, &rfds, &wfds, &xfds);

    qemu_mutex_unlock_iothread();
    ret = select(nfds + 1, &rfds, &wfds, &xfds, &tv);
    qemu_mutex_lock_iothread();
    if (ret > 0) {
        IOHandlerRecord *pioh;

        QLIST_FOREACH_SAFE(ioh, &io_handlers, next, pioh) {
            if (ioh->deleted) {
                QLIST_REMOVE(ioh, next);
                qemu_free(ioh);
                continue;
            }
            if (ioh->fd_read && FD_ISSET(ioh->fd, &rfds)) {
                ioh->fd_read(ioh->opaque);
                if (!(ioh->fd_read_poll && ioh->fd_read_poll(ioh->opaque)))
                    FD_CLR(ioh->fd, &rfds);
            }
            if (ioh->fd_write && FD_ISSET(ioh->fd, &wfds)) {
                ioh->fd_write(ioh->opaque);
            }
        }
    }

    slirp_select_poll(&rfds, &wfds, &xfds, (ret < 0));

    qemu_run_all_timers();

    /* Check bottom-halves last in case any of the earlier events triggered
       them.  */
    qemu_bh_poll();

}

static int vm_can_run(void)
{
    if (powerdown_requested)
        return 0;
    if (reset_requested)
        return 0;
    if (shutdown_requested)
        return 0;
    if (debug_requested)
        return 0;
    return 1;
}

qemu_irq qemu_system_powerdown;

static void main_loop(void)
{
    int r;

    if (kvm_enabled()) {
        kvm_main_loop();
        cpu_disable_ticks();
        return;
    }

    qemu_main_loop_start();

    for (;;) {
        do {
            bool nonblocking = false;
#ifdef CONFIG_PROFILER
            int64_t ti;
#endif
#ifndef CONFIG_IOTHREAD
            nonblocking = tcg_cpu_exec();
#endif
#ifdef CONFIG_PROFILER
            ti = profile_getclock();
#endif
            main_loop_wait(nonblocking);
#ifdef CONFIG_PROFILER
            dev_time += profile_getclock() - ti;
#endif
        } while (vm_can_run());

        if ((r = qemu_debug_requested())) {
            vm_stop(r);
        }
        if (qemu_shutdown_requested()) {
            monitor_protocol_event(QEVENT_SHUTDOWN, NULL);
            if (no_shutdown) {
                vm_stop(0);
                no_shutdown = 0;
            } else
                break;
        }
        if (qemu_reset_requested()) {
            pause_all_vcpus();
            qemu_system_reset();
            resume_all_vcpus();
        }
        if (qemu_powerdown_requested()) {
            monitor_protocol_event(QEVENT_POWERDOWN, NULL);
            qemu_irq_raise(qemu_system_powerdown);
        }
        if ((r = qemu_vmstop_requested())) {
            vm_stop(r);
        }
    }
    bdrv_close_all();
    pause_all_vcpus();
}

static void version(void)
{
    printf("QEMU emulator version " QEMU_VERSION QEMU_PKGVERSION ", Copyright (c) 2003-2008 Fabrice Bellard\n");
}

static void help(int exitcode)
{
    const char *options_help =
#define DEF(option, opt_arg, opt_enum, opt_help, arch_mask)     \
        opt_help
#define DEFHEADING(text) stringify(text) "\n"
#include "qemu-options.def"
#undef DEF
#undef DEFHEADING
#undef GEN_DOCS
        ;
    version();
    printf("usage: %s [options] [disk_image]\n"
           "\n"
           "'disk_image' is a raw hard disk image for IDE hard disk 0\n"
           "\n"
           "%s\n"
           "During emulation, the following keys are useful:\n"
           "ctrl-alt-f      toggle full screen\n"
           "ctrl-alt-n      switch to virtual console 'n'\n"
           "ctrl-alt        toggle mouse and keyboard grab\n"
           "\n"
           "When using -nographic, press 'ctrl-a h' to get some help.\n",
           "qemu",
           options_help);
    exit(exitcode);
}

#define HAS_ARG 0x0001

typedef struct QEMUOption {
    const char *name;
    int flags;
    int index;
    uint32_t arch_mask;
} QEMUOption;

static const QEMUOption qemu_options[] = {
    { "h", 0, QEMU_OPTION_h, QEMU_ARCH_ALL },
#define DEF(option, opt_arg, opt_enum, opt_help, arch_mask)     \
    { option, opt_arg, opt_enum, arch_mask },
#define DEFHEADING(text)
#include "qemu-options.def"
#undef DEF
#undef DEFHEADING
#undef GEN_DOCS
    { NULL },
};
static void select_vgahw (const char *p)
{
    const char *opts;

    default_vga = 0;
    vga_interface_type = VGA_NONE;
    if (strstart(p, "std", &opts)) {
        vga_interface_type = VGA_STD;
    } else if (strstart(p, "cirrus", &opts)) {
        vga_interface_type = VGA_CIRRUS;
    } else if (strstart(p, "vmware", &opts)) {
        vga_interface_type = VGA_VMWARE;
    } else if (strstart(p, "xenfb", &opts)) {
        vga_interface_type = VGA_XENFB;
    } else if (!strstart(p, "none", &opts)) {
    invalid_vga:
        fprintf(stderr, "Unknown vga type: %s\n", p);
        exit(1);
    }
    while (*opts) {
        const char *nextopt;

        if (strstart(opts, ",retrace=", &nextopt)) {
            opts = nextopt;
            if (strstart(opts, "dumb", &nextopt))
                vga_retrace_method = VGA_RETRACE_DUMB;
            else if (strstart(opts, "precise", &nextopt))
                vga_retrace_method = VGA_RETRACE_PRECISE;
            else goto invalid_vga;
        } else goto invalid_vga;
        opts = nextopt;
    }
}

static int balloon_parse(const char *arg)
{
    QemuOpts *opts;

    if (strcmp(arg, "none") == 0) {
        return 0;
    }

    if (!strncmp(arg, "virtio", 6)) {
        if (arg[6] == ',') {
            /* have params -> parse them */
            opts = qemu_opts_parse(&qemu_device_opts, arg+7, 0);
            if (!opts)
                return  -1;
        } else {
            /* create empty opts */
            opts = qemu_opts_create(&qemu_device_opts, NULL, 0);
        }
        qemu_opt_set(opts, "driver", "virtio-balloon-pci");
        return 0;
    }

    return -1;
}

char *qemu_find_file(int type, const char *name)
{
    int len;
    const char *subdir;
    char *buf;

    /* If name contains path separators then try it as a straight path.  */
    if ((strchr(name, '/') || strchr(name, '\\'))
        && access(name, R_OK) == 0) {
        return qemu_strdup(name);
    }
    switch (type) {
    case QEMU_FILE_TYPE_BIOS:
        subdir = "";
        break;
    case QEMU_FILE_TYPE_KEYMAP:
        subdir = "keymaps/";
        break;
    default:
        abort();
    }
    len = strlen(data_dir) + strlen(name) + strlen(subdir) + 2;
    buf = qemu_mallocz(len);
    snprintf(buf, len, "%s/%s%s", data_dir, subdir, name);
    if (access(buf, R_OK)) {
        qemu_free(buf);
        return NULL;
    }
    return buf;
}

static int device_help_func(QemuOpts *opts, void *opaque)
{
    return qdev_device_help(opts);
}

static int device_init_func(QemuOpts *opts, void *opaque)
{
    DeviceState *dev;

    dev = qdev_device_add(opts);
    if (!dev)
        return -1;
    return 0;
}

static int chardev_init_func(QemuOpts *opts, void *opaque)
{
    CharDriverState *chr;

    chr = qemu_chr_open_opts(opts, NULL);
    if (!chr)
        return -1;
    return 0;
}

#ifdef CONFIG_LINUX
static int fsdev_init_func(QemuOpts *opts, void *opaque)
{
    int ret;
    ret = qemu_fsdev_add(opts);

    return ret;
}
#endif

static int mon_init_func(QemuOpts *opts, void *opaque)
{
    CharDriverState *chr;
    const char *chardev;
    const char *mode;
    int flags;

    mode = qemu_opt_get(opts, "mode");
    if (mode == NULL) {
        mode = "readline";
    }
    if (strcmp(mode, "readline") == 0) {
        flags = MONITOR_USE_READLINE;
    } else if (strcmp(mode, "control") == 0) {
        flags = MONITOR_USE_CONTROL;
    } else {
        fprintf(stderr, "unknown monitor mode \"%s\"\n", mode);
        exit(1);
    }

    if (qemu_opt_get_bool(opts, "default", 0))
        flags |= MONITOR_IS_DEFAULT;

    chardev = qemu_opt_get(opts, "chardev");
    chr = qemu_chr_find(chardev);
    if (chr == NULL) {
        fprintf(stderr, "chardev \"%s\" not found\n", chardev);
        exit(1);
    }

    monitor_init(chr, flags);
    return 0;
}

static void monitor_parse(const char *optarg, const char *mode)
{
    static int monitor_device_index = 0;
    QemuOpts *opts;
    const char *p;
    char label[32];
    int def = 0;

    if (strstart(optarg, "chardev:", &p)) {
        snprintf(label, sizeof(label), "%s", p);
    } else {
        snprintf(label, sizeof(label), "compat_monitor%d",
                 monitor_device_index);
        if (monitor_device_index == 0) {
            def = 1;
        }
        opts = qemu_chr_parse_compat(label, optarg);
        if (!opts) {
            fprintf(stderr, "parse error: %s\n", optarg);
            exit(1);
        }
    }

    opts = qemu_opts_create(&qemu_mon_opts, label, 1);
    if (!opts) {
        fprintf(stderr, "duplicate chardev: %s\n", label);
        exit(1);
    }
    qemu_opt_set(opts, "mode", mode);
    qemu_opt_set(opts, "chardev", label);
    if (def)
        qemu_opt_set(opts, "default", "on");
    monitor_device_index++;
}

struct device_config {
    enum {
        DEV_USB,       /* -usbdevice     */
        DEV_BT,        /* -bt            */
        DEV_SERIAL,    /* -serial        */
        DEV_PARALLEL,  /* -parallel      */
        DEV_VIRTCON,   /* -virtioconsole */
        DEV_DEBUGCON,  /* -debugcon */
    } type;
    const char *cmdline;
    QTAILQ_ENTRY(device_config) next;
};
QTAILQ_HEAD(, device_config) device_configs = QTAILQ_HEAD_INITIALIZER(device_configs);

static void add_device_config(int type, const char *cmdline)
{
    struct device_config *conf;

    conf = qemu_mallocz(sizeof(*conf));
    conf->type = type;
    conf->cmdline = cmdline;
    QTAILQ_INSERT_TAIL(&device_configs, conf, next);
}

static int foreach_device_config(int type, int (*func)(const char *cmdline))
{
    struct device_config *conf;
    int rc;

    QTAILQ_FOREACH(conf, &device_configs, next) {
        if (conf->type != type)
            continue;
        rc = func(conf->cmdline);
        if (0 != rc)
            return rc;
    }
    return 0;
}

static int serial_parse(const char *devname)
{
    static int index = 0;
    char label[32];

    if (strcmp(devname, "none") == 0)
        return 0;
    if (index == MAX_SERIAL_PORTS) {
        fprintf(stderr, "qemu: too many serial ports\n");
        exit(1);
    }
    snprintf(label, sizeof(label), "serial%d", index);
    serial_hds[index] = qemu_chr_open(label, devname, NULL);
    if (!serial_hds[index]) {
        fprintf(stderr, "qemu: could not open serial device '%s': %s\n",
                devname, strerror(errno));
        return -1;
    }
    index++;
    return 0;
}

static int parallel_parse(const char *devname)
{
    static int index = 0;
    char label[32];

    if (strcmp(devname, "none") == 0)
        return 0;
    if (index == MAX_PARALLEL_PORTS) {
        fprintf(stderr, "qemu: too many parallel ports\n");
        exit(1);
    }
    snprintf(label, sizeof(label), "parallel%d", index);
    parallel_hds[index] = qemu_chr_open(label, devname, NULL);
    if (!parallel_hds[index]) {
        fprintf(stderr, "qemu: could not open parallel device '%s': %s\n",
                devname, strerror(errno));
        return -1;
    }
    index++;
    return 0;
}

static int virtcon_parse(const char *devname)
{
    static int index = 0;
    char label[32];
    QemuOpts *bus_opts, *dev_opts;

    if (strcmp(devname, "none") == 0)
        return 0;
    if (index == MAX_VIRTIO_CONSOLES) {
        fprintf(stderr, "qemu: too many virtio consoles\n");
        exit(1);
    }

    bus_opts = qemu_opts_create(&qemu_device_opts, NULL, 0);
    qemu_opt_set(bus_opts, "driver", "virtio-serial");

    dev_opts = qemu_opts_create(&qemu_device_opts, NULL, 0);
    qemu_opt_set(dev_opts, "driver", "virtconsole");

    snprintf(label, sizeof(label), "virtcon%d", index);
    virtcon_hds[index] = qemu_chr_open(label, devname, NULL);
    if (!virtcon_hds[index]) {
        fprintf(stderr, "qemu: could not open virtio console '%s': %s\n",
                devname, strerror(errno));
        return -1;
    }
    qemu_opt_set(dev_opts, "chardev", label);

    index++;
    return 0;
}

static int debugcon_parse(const char *devname)
{   
    QemuOpts *opts;

    if (!qemu_chr_open("debugcon", devname, NULL)) {
        exit(1);
    }
    opts = qemu_opts_create(&qemu_device_opts, "debugcon", 1);
    if (!opts) {
        fprintf(stderr, "qemu: already have a debugcon device\n");
        exit(1);
    }
    qemu_opt_set(opts, "driver", "isa-debugcon");
    qemu_opt_set(opts, "chardev", "debugcon");
    return 0;
}

void qemu_add_exit_notifier(Notifier *notify)
{
    notifier_list_add(&exit_notifiers, notify);
}

void qemu_remove_exit_notifier(Notifier *notify)
{
    notifier_list_remove(&exit_notifiers, notify);
}

static void qemu_run_exit_notifiers(void)
{
    notifier_list_notify(&exit_notifiers);
}

static const QEMUOption *lookup_opt(int argc, char **argv,
                                    const char **poptarg, int *poptind)
{
    const QEMUOption *popt;
    int optind = *poptind;
    char *r = argv[optind];
    const char *optarg;

    loc_set_cmdline(argv, optind, 1);
    optind++;
    /* Treat --foo the same as -foo.  */
    if (r[1] == '-')
        r++;
    popt = qemu_options;
    for(;;) {
        if (!popt->name) {
            error_report("invalid option");
            exit(1);
        }
        if (!strcmp(popt->name, r + 1))
            break;
        popt++;
    }
    if (popt->flags & HAS_ARG) {
        if (optind >= argc) {
            error_report("requires an argument");
            exit(1);
        }
        optarg = argv[optind++];
        loc_set_cmdline(argv, optind - 2, 2);
    } else {
        optarg = NULL;
    }

    *poptarg = optarg;
    *poptind = optind;

    return popt;
}

int main(int argc, char **argv, char **envp)
{
    const char *gdbstub_dev = NULL;
    int i;
    int snapshot, linux_boot;
    const char *icount_option = NULL;
    const char *initrd_filename;
    const char *kernel_filename, *kernel_cmdline;
    char boot_devices[33] = "cad"; /* default to HD->floppy->CD-ROM */
    DisplayState *ds;
    DisplayChangeListener *dcl;
    int cyls, heads, secs, translation;
    QemuOpts *hda_opts = NULL, *opts;
    int optind;
    const char *optarg;
    const char *loadvm = NULL;
    QEMUMachine *machine;
    const char *cpu_model;
    int tb_size;
    const char *pid_file = NULL;
    const char *incoming = NULL;
    int show_vnc_port = 0;
    int defconfig = 1;

    atexit(qemu_run_exit_notifiers);
    error_set_progname(argv[0]);

    init_clocks();

    qemu_cache_utils_init(envp);

    QLIST_INIT (&vm_change_state_head);
    os_setup_early_signal_handling();

    module_call_init(MODULE_INIT_MACHINE);
    machine = find_default_machine();
    cpu_model = NULL;
    initrd_filename = NULL;
    ram_size = 0;
    snapshot = 0;
    kernel_filename = NULL;
    kernel_cmdline = "";
    cyls = heads = secs = 0;
    translation = BIOS_ATA_TRANSLATION_AUTO;

    for (i = 0; i < MAX_NODES; i++) {
        node_mem[i] = 0;
        node_cpumask[i] = 0;
    }

    assigned_devices_index = 0;

    nb_numa_nodes = 0;
    nb_nics = 0;

    tb_size = 0;
    autostart= 1;

    /* first pass of option parsing */
    optind = 1;
    while (optind < argc) {
        if (argv[optind][0] != '-') {
            /* disk image */
            optind++;
            continue;
        } else {
            const QEMUOption *popt;

            popt = lookup_opt(argc, argv, &optarg, &optind);
            switch (popt->index) {
            case QEMU_OPTION_nodefconfig:
                defconfig=0;
                break;
            }
        }
    }

    if (defconfig) {
        int ret;

        ret = qemu_read_config_file(CONFIG_QEMU_CONFDIR "/qemu.conf");
        if (ret < 0 && ret != -ENOENT) {
            exit(1);
        }

        ret = qemu_read_config_file(arch_config_name);
        if (ret < 0 && ret != -ENOENT) {
            exit(1);
        }
    }
    cpudef_init();

    /* second pass of option parsing */
    optind = 1;
    for(;;) {
        if (optind >= argc)
            break;
        if (argv[optind][0] != '-') {
	    hda_opts = drive_add(argv[optind++], HD_ALIAS, 0);
        } else {
            const QEMUOption *popt;

            popt = lookup_opt(argc, argv, &optarg, &optind);
            if (!(popt->arch_mask & arch_type)) {
                printf("Option %s not supported for this target\n", popt->name);
                exit(1);
            }
            switch(popt->index) {
            case QEMU_OPTION_M:
                machine = find_machine(optarg);
                if (!machine) {
                    QEMUMachine *m;
                    printf("Supported machines are:\n");
                    for(m = first_machine; m != NULL; m = m->next) {
                        if (m->alias)
                            printf("%-10s %s (alias of %s)\n",
                                   m->alias, m->desc, m->name);
                        printf("%-10s %s%s\n",
                               m->name, m->desc,
                               m->is_default ? " (default)" : "");
                    }
                    exit(*optarg != '?');
                }
                break;
            case QEMU_OPTION_cpu:
                /* hw initialization will check this */
                if (*optarg == '?') {
                    list_cpus(stdout, &fprintf, optarg);
                    exit(0);
                } else {
                    cpu_model = optarg;
                }
                break;
            case QEMU_OPTION_initrd:
                initrd_filename = optarg;
                break;
            case QEMU_OPTION_hda:
                if (cyls == 0)
                    hda_opts = drive_add(optarg, HD_ALIAS, 0);
                else
                    hda_opts = drive_add(optarg, HD_ALIAS
			     ",cyls=%d,heads=%d,secs=%d%s",
                             0, cyls, heads, secs,
                             translation == BIOS_ATA_TRANSLATION_LBA ?
                                 ",trans=lba" :
                             translation == BIOS_ATA_TRANSLATION_NONE ?
                                 ",trans=none" : "");
                 break;
            case QEMU_OPTION_hdb:
            case QEMU_OPTION_hdc:
            case QEMU_OPTION_hdd:
                drive_add(optarg, HD_ALIAS, popt->index - QEMU_OPTION_hda);
                break;
            case QEMU_OPTION_drive:
                drive_add(NULL, "%s", optarg);
	        break;
            case QEMU_OPTION_set:
                if (qemu_set_option(optarg) != 0)
                    exit(1);
	        break;
            case QEMU_OPTION_global:
                if (qemu_global_option(optarg) != 0)
                    exit(1);
	        break;
            case QEMU_OPTION_mtdblock:
                drive_add(optarg, MTD_ALIAS);
                break;
            case QEMU_OPTION_sd:
                drive_add(optarg, SD_ALIAS);
                break;
            case QEMU_OPTION_pflash:
                drive_add(optarg, PFLASH_ALIAS);
                break;
            case QEMU_OPTION_snapshot:
                snapshot = 1;
                break;
            case QEMU_OPTION_hdachs:
                {
                    const char *p;
                    p = optarg;
                    cyls = strtol(p, (char **)&p, 0);
                    if (cyls < 1 || cyls > 16383)
                        goto chs_fail;
                    if (*p != ',')
                        goto chs_fail;
                    p++;
                    heads = strtol(p, (char **)&p, 0);
                    if (heads < 1 || heads > 16)
                        goto chs_fail;
                    if (*p != ',')
                        goto chs_fail;
                    p++;
                    secs = strtol(p, (char **)&p, 0);
                    if (secs < 1 || secs > 63)
                        goto chs_fail;
                    if (*p == ',') {
                        p++;
                        if (!strcmp(p, "none"))
                            translation = BIOS_ATA_TRANSLATION_NONE;
                        else if (!strcmp(p, "lba"))
                            translation = BIOS_ATA_TRANSLATION_LBA;
                        else if (!strcmp(p, "auto"))
                            translation = BIOS_ATA_TRANSLATION_AUTO;
                        else
                            goto chs_fail;
                    } else if (*p != '\0') {
                    chs_fail:
                        fprintf(stderr, "qemu: invalid physical CHS format\n");
                        exit(1);
                    }
		    if (hda_opts != NULL) {
                        char num[16];
                        snprintf(num, sizeof(num), "%d", cyls);
                        qemu_opt_set(hda_opts, "cyls", num);
                        snprintf(num, sizeof(num), "%d", heads);
                        qemu_opt_set(hda_opts, "heads", num);
                        snprintf(num, sizeof(num), "%d", secs);
                        qemu_opt_set(hda_opts, "secs", num);
                        if (translation == BIOS_ATA_TRANSLATION_LBA)
                            qemu_opt_set(hda_opts, "trans", "lba");
                        if (translation == BIOS_ATA_TRANSLATION_NONE)
                            qemu_opt_set(hda_opts, "trans", "none");
                    }
                }
                break;
            case QEMU_OPTION_numa:
                if (nb_numa_nodes >= MAX_NODES) {
                    fprintf(stderr, "qemu: too many NUMA nodes\n");
                    exit(1);
                }
                numa_add(optarg);
                break;
            case QEMU_OPTION_nographic:
                display_type = DT_NOGRAPHIC;
                break;
#ifdef CONFIG_CURSES
            case QEMU_OPTION_curses:
                display_type = DT_CURSES;
                break;
#endif
            case QEMU_OPTION_portrait:
                graphic_rotate = 1;
                break;
            case QEMU_OPTION_kernel:
                kernel_filename = optarg;
                break;
            case QEMU_OPTION_append:
                kernel_cmdline = optarg;
                break;
            case QEMU_OPTION_cdrom:
                drive_add(optarg, CDROM_ALIAS);
                break;
            case QEMU_OPTION_boot:
                {
                    static const char * const params[] = {
                        "order", "once", "menu", NULL
                    };
                    char buf[sizeof(boot_devices)];
                    char *standard_boot_devices;
                    int legacy = 0;

                    if (!strchr(optarg, '=')) {
                        legacy = 1;
                        pstrcpy(buf, sizeof(buf), optarg);
                    } else if (check_params(buf, sizeof(buf), params, optarg) < 0) {
                        fprintf(stderr,
                                "qemu: unknown boot parameter '%s' in '%s'\n",
                                buf, optarg);
                        exit(1);
                    }

                    if (legacy ||
                        get_param_value(buf, sizeof(buf), "order", optarg)) {
                        validate_bootdevices(buf);
                        pstrcpy(boot_devices, sizeof(boot_devices), buf);
                    }
                    if (!legacy) {
                        if (get_param_value(buf, sizeof(buf),
                                            "once", optarg)) {
                            validate_bootdevices(buf);
                            standard_boot_devices = qemu_strdup(boot_devices);
                            pstrcpy(boot_devices, sizeof(boot_devices), buf);
                            qemu_register_reset(restore_boot_devices,
                                                standard_boot_devices);
                        }
                        if (get_param_value(buf, sizeof(buf),
                                            "menu", optarg)) {
                            if (!strcmp(buf, "on")) {
                                boot_menu = 1;
                            } else if (!strcmp(buf, "off")) {
                                boot_menu = 0;
                            } else {
                                fprintf(stderr,
                                        "qemu: invalid option value '%s'\n",
                                        buf);
                                exit(1);
                            }
                        }
                    }
                }
                break;
            case QEMU_OPTION_fda:
            case QEMU_OPTION_fdb:
                drive_add(optarg, FD_ALIAS, popt->index - QEMU_OPTION_fda);
                break;
            case QEMU_OPTION_no_fd_bootchk:
                fd_bootchk = 0;
                break;
            case QEMU_OPTION_netdev:
                if (net_client_parse(&qemu_netdev_opts, optarg) == -1) {
                    exit(1);
                }
                break;
            case QEMU_OPTION_net:
                if (net_client_parse(&qemu_net_opts, optarg) == -1) {
                    exit(1);
                }
                break;
#ifdef CONFIG_SLIRP
            case QEMU_OPTION_tftp:
                legacy_tftp_prefix = optarg;
                break;
            case QEMU_OPTION_bootp:
                legacy_bootp_filename = optarg;
                break;
            case QEMU_OPTION_redir:
                if (net_slirp_redir(optarg) < 0)
                    exit(1);
                break;
#endif
            case QEMU_OPTION_bt:
                add_device_config(DEV_BT, optarg);
                break;
            case QEMU_OPTION_audio_help:
                if (!(audio_available())) {
                    printf("Option %s not supported for this target\n", popt->name);
                    exit(1);
                }
                AUD_help ();
                exit (0);
                break;
            case QEMU_OPTION_soundhw:
                if (!(audio_available())) {
                    printf("Option %s not supported for this target\n", popt->name);
                    exit(1);
                }
                select_soundhw (optarg);
                break;
            case QEMU_OPTION_h:
                help(0);
                break;
            case QEMU_OPTION_version:
                version();
                exit(0);
                break;
            case QEMU_OPTION_m: {
                uint64_t value;
                char *ptr;

                value = strtoul(optarg, &ptr, 10);
                switch (*ptr) {
                case 0: case 'M': case 'm':
                    value <<= 20;
                    break;
                case 'G': case 'g':
                    value <<= 30;
                    break;
                default:
                    fprintf(stderr, "qemu: invalid ram size: %s\n", optarg);
                    exit(1);
                }

                /* On 32-bit hosts, QEMU is limited by virtual address space */
                if (value > (2047 << 20) && HOST_LONG_BITS == 32) {
                    fprintf(stderr, "qemu: at most 2047 MB RAM can be simulated\n");
                    exit(1);
                }
                if (value != (uint64_t)(ram_addr_t)value) {
                    fprintf(stderr, "qemu: ram size too large\n");
                    exit(1);
                }
                ram_size = value;
                break;
            }
            case QEMU_OPTION_mempath:
                mem_path = optarg;
                break;
#ifdef MAP_POPULATE
            case QEMU_OPTION_mem_prealloc:
                mem_prealloc = 1;
                break;
#endif
            case QEMU_OPTION_d:
                set_cpu_log(optarg);
                break;
            case QEMU_OPTION_s:
                gdbstub_dev = "tcp::" DEFAULT_GDBSTUB_PORT;
                break;
            case QEMU_OPTION_gdb:
                gdbstub_dev = optarg;
                break;
            case QEMU_OPTION_L:
                data_dir = optarg;
                break;
            case QEMU_OPTION_bios:
                bios_name = optarg;
                break;
            case QEMU_OPTION_singlestep:
                singlestep = 1;
                break;
            case QEMU_OPTION_S:
                autostart = 0;
                break;
	    case QEMU_OPTION_k:
		keyboard_layout = optarg;
		break;
            case QEMU_OPTION_localtime:
                rtc_utc = 0;
                break;
            case QEMU_OPTION_vga:
                select_vgahw (optarg);
                break;
            case QEMU_OPTION_g:
                {
                    const char *p;
                    int w, h, depth;
                    p = optarg;
                    w = strtol(p, (char **)&p, 10);
                    if (w <= 0) {
                    graphic_error:
                        fprintf(stderr, "qemu: invalid resolution or depth\n");
                        exit(1);
                    }
                    if (*p != 'x')
                        goto graphic_error;
                    p++;
                    h = strtol(p, (char **)&p, 10);
                    if (h <= 0)
                        goto graphic_error;
                    if (*p == 'x') {
                        p++;
                        depth = strtol(p, (char **)&p, 10);
                        if (depth != 8 && depth != 15 && depth != 16 &&
                            depth != 24 && depth != 32)
                            goto graphic_error;
                    } else if (*p == '\0') {
                        depth = graphic_depth;
                    } else {
                        goto graphic_error;
                    }

                    graphic_width = w;
                    graphic_height = h;
                    graphic_depth = depth;
                }
                break;
            case QEMU_OPTION_echr:
                {
                    char *r;
                    term_escape_char = strtol(optarg, &r, 0);
                    if (r == optarg)
                        printf("Bad argument to echr\n");
                    break;
                }
            case QEMU_OPTION_monitor:
                monitor_parse(optarg, "readline");
                default_monitor = 0;
                break;
            case QEMU_OPTION_qmp:
                monitor_parse(optarg, "control");
                default_monitor = 0;
                break;
            case QEMU_OPTION_mon:
                opts = qemu_opts_parse(&qemu_mon_opts, optarg, 1);
                if (!opts) {
                    exit(1);
                }
                default_monitor = 0;
                break;
            case QEMU_OPTION_chardev:
                opts = qemu_opts_parse(&qemu_chardev_opts, optarg, 1);
                if (!opts) {
                    exit(1);
                }
                break;
#ifdef CONFIG_LINUX
            case QEMU_OPTION_fsdev:
                opts = qemu_opts_parse(&qemu_fsdev_opts, optarg, 1);
                if (!opts) {
                    fprintf(stderr, "parse error: %s\n", optarg);
                    exit(1);
                }
                break;
            case QEMU_OPTION_virtfs: {
                char *arg_fsdev = NULL;
                char *arg_9p = NULL;
                int len = 0;

                opts = qemu_opts_parse(&qemu_virtfs_opts, optarg, 1);
                if (!opts) {
                    fprintf(stderr, "parse error: %s\n", optarg);
                    exit(1);
                }

                len = strlen(",id=,path=");
                len += strlen(qemu_opt_get(opts, "fstype"));
                len += strlen(qemu_opt_get(opts, "mount_tag"));
                len += strlen(qemu_opt_get(opts, "path"));
                arg_fsdev = qemu_malloc((len + 1) * sizeof(*arg_fsdev));

                if (!arg_fsdev) {
                    fprintf(stderr, "No memory to parse -fsdev for %s\n",
                            optarg);
                    exit(1);
                }

                sprintf(arg_fsdev, "%s,id=%s,path=%s",
                                qemu_opt_get(opts, "fstype"),
                                qemu_opt_get(opts, "mount_tag"),
                                qemu_opt_get(opts, "path"));

                len = strlen("virtio-9p-pci,fsdev=,mount_tag=");
                len += 2*strlen(qemu_opt_get(opts, "mount_tag"));
                arg_9p = qemu_malloc((len + 1) * sizeof(*arg_9p));

                if (!arg_9p) {
                    fprintf(stderr, "No memory to parse -device for %s\n",
                            optarg);
                    exit(1);
                }

                sprintf(arg_9p, "virtio-9p-pci,fsdev=%s,mount_tag=%s",
                                qemu_opt_get(opts, "mount_tag"),
                                qemu_opt_get(opts, "mount_tag"));

                if (!qemu_opts_parse(&qemu_fsdev_opts, arg_fsdev, 1)) {
                    fprintf(stderr, "parse error [fsdev]: %s\n", optarg);
                    exit(1);
                }

                if (!qemu_opts_parse(&qemu_device_opts, arg_9p, 1)) {
                    fprintf(stderr, "parse error [device]: %s\n", optarg);
                    exit(1);
                }

                qemu_free(arg_fsdev);
                qemu_free(arg_9p);
                break;
            }
#endif
            case QEMU_OPTION_serial:
                add_device_config(DEV_SERIAL, optarg);
                default_serial = 0;
                if (strncmp(optarg, "mon:", 4) == 0) {
                    default_monitor = 0;
                }
                break;
            case QEMU_OPTION_watchdog:
                if (watchdog) {
                    fprintf(stderr,
                            "qemu: only one watchdog option may be given\n");
                    return 1;
                }
                watchdog = optarg;
                break;
            case QEMU_OPTION_watchdog_action:
                if (select_watchdog_action(optarg) == -1) {
                    fprintf(stderr, "Unknown -watchdog-action parameter\n");
                    exit(1);
                }
                break;
            case QEMU_OPTION_virtiocon:
                add_device_config(DEV_VIRTCON, optarg);
                default_virtcon = 0;
                if (strncmp(optarg, "mon:", 4) == 0) {
                    default_monitor = 0;
                }
                break;
            case QEMU_OPTION_parallel:
                add_device_config(DEV_PARALLEL, optarg);
                default_parallel = 0;
                if (strncmp(optarg, "mon:", 4) == 0) {
                    default_monitor = 0;
                }
                break;
            case QEMU_OPTION_debugcon:
                add_device_config(DEV_DEBUGCON, optarg);
                break;
	    case QEMU_OPTION_loadvm:
		loadvm = optarg;
		break;
            case QEMU_OPTION_full_screen:
                full_screen = 1;
                break;
#ifdef CONFIG_SDL
            case QEMU_OPTION_no_frame:
                no_frame = 1;
                break;
            case QEMU_OPTION_alt_grab:
                alt_grab = 1;
                break;
            case QEMU_OPTION_ctrl_grab:
                ctrl_grab = 1;
                break;
            case QEMU_OPTION_no_quit:
                no_quit = 1;
                break;
            case QEMU_OPTION_sdl:
                display_type = DT_SDL;
                break;
#endif
            case QEMU_OPTION_pidfile:
                pid_file = optarg;
                break;
            case QEMU_OPTION_win2k_hack:
                win2k_install_hack = 1;
                break;
            case QEMU_OPTION_rtc_td_hack:
                rtc_td_hack = 1;
                break;
            case QEMU_OPTION_acpitable:
                do_acpitable_option(optarg);
                break;
            case QEMU_OPTION_smbios:
                do_smbios_option(optarg);
                break;
#ifdef KVM_UPSTREAM
            case QEMU_OPTION_enable_kvm:
                kvm_allowed = 1;
#endif
                break;
	    case QEMU_OPTION_no_kvm:
		kvm_allowed = 0;
		break;
	    case QEMU_OPTION_no_kvm_irqchip: {
		kvm_irqchip = 0;
		kvm_pit = 0;
		break;
	    }
	    case QEMU_OPTION_no_kvm_pit: {
		kvm_pit = 0;
		break;
	    }
            case QEMU_OPTION_no_kvm_pit_reinjection: {
                kvm_pit_reinject = 0;
                break;
            }
	    case QEMU_OPTION_enable_nesting: {
		kvm_nested = 1;
		break;
	    }
#if defined(TARGET_I386) || defined(TARGET_X86_64) || defined(TARGET_IA64) || defined(__linux__)
            case QEMU_OPTION_pcidevice:
		if (assigned_devices_index >= MAX_DEV_ASSIGN_CMDLINE) {
                    fprintf(stderr, "Too many assigned devices\n");
                    exit(1);
		}
		assigned_devices[assigned_devices_index] = optarg;
		assigned_devices_index++;
                break;
#endif
            case QEMU_OPTION_usb:
                usb_enabled = 1;
                break;
            case QEMU_OPTION_usbdevice:
                usb_enabled = 1;
                add_device_config(DEV_USB, optarg);
                break;
            case QEMU_OPTION_device:
                if (!qemu_opts_parse(&qemu_device_opts, optarg, 1)) {
                    exit(1);
                }
                break;
            case QEMU_OPTION_smp:
                smp_parse(optarg);
                if (smp_cpus < 1) {
                    fprintf(stderr, "Invalid number of CPUs\n");
                    exit(1);
                }
                if (max_cpus < smp_cpus) {
                    fprintf(stderr, "maxcpus must be equal to or greater than "
                            "smp\n");
                    exit(1);
                }
                if (max_cpus > 255) {
                    fprintf(stderr, "Unsupported number of maxcpus\n");
                    exit(1);
                }
                break;
	    case QEMU_OPTION_vnc:
                display_type = DT_VNC;
		vnc_display = optarg;
		break;
            case QEMU_OPTION_no_acpi:
                acpi_enabled = 0;
                break;
            case QEMU_OPTION_no_hpet:
                no_hpet = 1;
                break;
            case QEMU_OPTION_balloon:
                if (balloon_parse(optarg) < 0) {
                    fprintf(stderr, "Unknown -balloon argument %s\n", optarg);
                    exit(1);
                }
                break;
            case QEMU_OPTION_no_reboot:
                no_reboot = 1;
                break;
            case QEMU_OPTION_no_shutdown:
                no_shutdown = 1;
                break;
            case QEMU_OPTION_show_cursor:
                cursor_hide = 0;
                break;
            case QEMU_OPTION_uuid:
                if(qemu_uuid_parse(optarg, qemu_uuid) < 0) {
                    fprintf(stderr, "Fail to parse UUID string."
                            " Wrong format.\n");
                    exit(1);
                }
                break;
	    case QEMU_OPTION_option_rom:
		if (nb_option_roms >= MAX_OPTION_ROMS) {
		    fprintf(stderr, "Too many option ROMs\n");
		    exit(1);
		}
		option_rom[nb_option_roms] = optarg;
		nb_option_roms++;
		break;
            case QEMU_OPTION_semihosting:
                semihosting_enabled = 1;
                break;
            case QEMU_OPTION_tdf:
                time_drift_fix = 1;
		break;
            case QEMU_OPTION_kvm_shadow_memory:
                kvm_shadow_memory = (int64_t)atoi(optarg) * 1024 * 1024 / 4096;
                break;
            case QEMU_OPTION_name:
                qemu_name = qemu_strdup(optarg);
		 {
		     char *p = strchr(qemu_name, ',');
		     if (p != NULL) {
		        *p++ = 0;
			if (strncmp(p, "process=", 8)) {
			    fprintf(stderr, "Unknown subargument %s to -name", p);
			    exit(1);
			}
			p += 8;
			os_set_proc_name(p);
		     }	
		 }	
                break;
            case QEMU_OPTION_prom_env:
                if (nb_prom_envs >= MAX_PROM_ENVS) {
                    fprintf(stderr, "Too many prom variables\n");
                    exit(1);
                }
                prom_envs[nb_prom_envs] = optarg;
                nb_prom_envs++;
                break;
            case QEMU_OPTION_old_param:
                old_param = 1;
                break;
            case QEMU_OPTION_clock:
                configure_alarms(optarg);
                break;
            case QEMU_OPTION_startdate:
                configure_rtc_date_offset(optarg, 1);
                break;
            case QEMU_OPTION_rtc:
                opts = qemu_opts_parse(&qemu_rtc_opts, optarg, 0);
                if (!opts) {
                    exit(1);
                }
                configure_rtc(opts);
                break;
            case QEMU_OPTION_tb_size:
                tb_size = strtol(optarg, NULL, 0);
                if (tb_size < 0)
                    tb_size = 0;
                break;
            case QEMU_OPTION_icount:
                icount_option = optarg;
                break;
            case QEMU_OPTION_incoming:
                incoming = optarg;
                break;
            case QEMU_OPTION_nodefaults:
                default_serial = 0;
                default_parallel = 0;
                default_virtcon = 0;
                default_monitor = 0;
                default_vga = 0;
                default_net = 0;
                default_floppy = 0;
                default_cdrom = 0;
                default_sdcard = 0;
                break;
#ifndef _WIN32
            case QEMU_OPTION_nvram:
                nvram = optarg;
                break;
#endif
            case QEMU_OPTION_xen_domid:
                if (!(xen_available())) {
                    printf("Option %s not supported for this target\n", popt->name);
                    exit(1);
                }
                xen_domid = atoi(optarg);
                break;
            case QEMU_OPTION_xen_create:
                if (!(xen_available())) {
                    printf("Option %s not supported for this target\n", popt->name);
                    exit(1);
                }
                xen_mode = XEN_CREATE;
                break;
            case QEMU_OPTION_xen_attach:
                if (!(xen_available())) {
                    printf("Option %s not supported for this target\n", popt->name);
                    exit(1);
                }
                xen_mode = XEN_ATTACH;
                break;
            case QEMU_OPTION_readconfig:
                {
                    int ret = qemu_read_config_file(optarg);
                    if (ret < 0) {
                        fprintf(stderr, "read config %s: %s\n", optarg,
                            strerror(-ret));
                        exit(1);
                    }
                    break;
                }
            case QEMU_OPTION_writeconfig:
                {
                    FILE *fp;
                    if (strcmp(optarg, "-") == 0) {
                        fp = stdout;
                    } else {
                        fp = fopen(optarg, "w");
                        if (fp == NULL) {
                            fprintf(stderr, "open %s: %s\n", optarg, strerror(errno));
                            exit(1);
                        }
                    }
                    qemu_config_write(fp);
                    fclose(fp);
                    break;
                }
            default:
                os_parse_cmd_args(popt->index, optarg);
            }
        }
    }
    loc_set_none();

    /* If no data_dir is specified then try to find it relative to the
       executable path.  */
    if (!data_dir) {
        data_dir = os_find_datadir(argv[0]);
    }
    /* If all else fails use the install patch specified when building.  */
    if (!data_dir) {
        data_dir = CONFIG_QEMU_DATADIR;
    }

    /*
     * Default to max_cpus = smp_cpus, in case the user doesn't
     * specify a max_cpus value.
     */
    if (!max_cpus)
        max_cpus = smp_cpus;

    machine->max_cpus = machine->max_cpus ?: 1; /* Default to UP */
    if (smp_cpus > machine->max_cpus) {
        fprintf(stderr, "Number of SMP cpus requested (%d), exceeds max cpus "
                "supported by machine `%s' (%d)\n", smp_cpus,  machine->name,
                machine->max_cpus);
        exit(1);
    }

    qemu_opts_foreach(&qemu_device_opts, default_driver_check, NULL, 0);
    qemu_opts_foreach(&qemu_global_opts, default_driver_check, NULL, 0);

    if (machine->no_serial) {
        default_serial = 0;
    }
    if (machine->no_parallel) {
        default_parallel = 0;
    }
    if (!machine->use_virtcon) {
        default_virtcon = 0;
    }
    if (machine->no_vga) {
        default_vga = 0;
    }
    if (machine->no_floppy) {
        default_floppy = 0;
    }
    if (machine->no_cdrom) {
        default_cdrom = 0;
    }
    if (machine->no_sdcard) {
        default_sdcard = 0;
    }

    if (display_type == DT_NOGRAPHIC) {
        if (default_parallel)
            add_device_config(DEV_PARALLEL, "null");
        if (default_serial && default_monitor) {
            add_device_config(DEV_SERIAL, "mon:stdio");
        } else if (default_virtcon && default_monitor) {
            add_device_config(DEV_VIRTCON, "mon:stdio");
        } else {
            if (default_serial)
                add_device_config(DEV_SERIAL, "stdio");
            if (default_virtcon)
                add_device_config(DEV_VIRTCON, "stdio");
            if (default_monitor)
                monitor_parse("stdio", "readline");
        }
    } else {
        if (default_serial)
            add_device_config(DEV_SERIAL, "vc:80Cx24C");
        if (default_parallel)
            add_device_config(DEV_PARALLEL, "vc:80Cx24C");
        if (default_monitor)
            monitor_parse("vc:80Cx24C", "readline");
        if (default_virtcon)
            add_device_config(DEV_VIRTCON, "vc:80Cx24C");
    }
    if (default_vga)
        vga_interface_type = VGA_CIRRUS;

    socket_init();

    if (qemu_opts_foreach(&qemu_chardev_opts, chardev_init_func, NULL, 1) != 0)
        exit(1);
#ifdef CONFIG_LINUX
    if (qemu_opts_foreach(&qemu_fsdev_opts, fsdev_init_func, NULL, 1) != 0) {
        exit(1);
    }
#endif

    os_daemonize();

    if (pid_file && qemu_create_pidfile(pid_file) != 0) {
        os_pidfile_error();
        exit(1);
    }

    if (kvm_allowed) {
        int ret = kvm_init(smp_cpus);
        if (ret < 0) {
#if defined(KVM_UPSTREAM) || defined(CONFIG_NO_CPU_EMULATION)
            if (!kvm_available()) {
                printf("KVM not supported for this target\n");
            } else {
                fprintf(stderr, "failed to initialize KVM: %s\n", strerror(-ret));
            }
            exit(1);
#endif
#ifdef CONFIG_KVM
            fprintf(stderr, "Could not initialize KVM, will disable KVM support\n");
            kvm_allowed = 0;
#endif
        }
    }

    if (qemu_init_main_loop()) {
        fprintf(stderr, "qemu_init_main_loop failed\n");
        exit(1);
    }
    linux_boot = (kernel_filename != NULL);

    if (!linux_boot && *kernel_cmdline != '\0') {
        fprintf(stderr, "-append only allowed with -kernel option\n");
        exit(1);
    }

    if (!linux_boot && initrd_filename != NULL) {
        fprintf(stderr, "-initrd only allowed with -kernel option\n");
        exit(1);
    }

    os_set_line_buffering();

    if (init_timer_alarm() < 0) {
        fprintf(stderr, "could not initialize alarm timer\n");
        exit(1);
    }
    configure_icount(icount_option);

    if (net_init_clients() < 0) {
        exit(1);
    }

    /* init the bluetooth world */
    if (foreach_device_config(DEV_BT, bt_parse))
        exit(1);

    /* init the memory */
    if (ram_size == 0)
        ram_size = DEFAULT_RAM_SIZE * 1024 * 1024;

    /* init the dynamic translator */
    cpu_exec_init_all(tb_size * 1024 * 1024);

    bdrv_init_with_whitelist();

    blk_mig_init();

    if (default_cdrom) {
        /* we always create the cdrom drive, even if no disk is there */
        drive_add(NULL, CDROM_ALIAS);
    }

    if (default_floppy) {
        /* we always create at least one floppy */
        drive_add(NULL, FD_ALIAS, 0);
    }

    if (default_sdcard) {
        /* we always create one sd slot, even if no card is in it */
        drive_add(NULL, SD_ALIAS);
    }

    /* open the virtual block devices */
    if (snapshot)
        qemu_opts_foreach(&qemu_drive_opts, drive_enable_snapshot, NULL, 0);
    if (qemu_opts_foreach(&qemu_drive_opts, drive_init_func, &machine->use_scsi, 1) != 0)
        exit(1);

    register_savevm_live("ram", 0, 3, NULL, ram_save_live, NULL, 
                         ram_load, NULL);

    if (nb_numa_nodes > 0) {
        int i;

        if (nb_numa_nodes > smp_cpus) {
            nb_numa_nodes = smp_cpus;
        }

        /* If no memory size if given for any node, assume the default case
         * and distribute the available memory equally across all nodes
         */
        for (i = 0; i < nb_numa_nodes; i++) {
            if (node_mem[i] != 0)
                break;
        }
        if (i == nb_numa_nodes) {
            uint64_t usedmem = 0;

            /* On Linux, the each node's border has to be 8MB aligned,
             * the final node gets the rest.
             */
            for (i = 0; i < nb_numa_nodes - 1; i++) {
                node_mem[i] = (ram_size / nb_numa_nodes) & ~((1 << 23UL) - 1);
                usedmem += node_mem[i];
            }
            node_mem[i] = ram_size - usedmem;
        }

        for (i = 0; i < nb_numa_nodes; i++) {
            if (node_cpumask[i] != 0)
                break;
        }
        /* assigning the VCPUs round-robin is easier to implement, guest OSes
         * must cope with this anyway, because there are BIOSes out there in
         * real machines which also use this scheme.
         */
        if (i == nb_numa_nodes) {
            for (i = 0; i < smp_cpus; i++) {
                node_cpumask[i % nb_numa_nodes] |= 1 << i;
            }
        }
    }

    if (qemu_opts_foreach(&qemu_mon_opts, mon_init_func, NULL, 1) != 0) {
        exit(1);
    }

    if (foreach_device_config(DEV_SERIAL, serial_parse) < 0)
        exit(1);
    if (foreach_device_config(DEV_PARALLEL, parallel_parse) < 0)
        exit(1);
    if (foreach_device_config(DEV_VIRTCON, virtcon_parse) < 0)
        exit(1);
    if (foreach_device_config(DEV_DEBUGCON, debugcon_parse) < 0)
        exit(1);

    module_call_init(MODULE_INIT_DEVICE);

    if (qemu_opts_foreach(&qemu_device_opts, device_help_func, NULL, 0) != 0)
        exit(0);

    if (watchdog) {
        i = select_watchdog(watchdog);
        if (i > 0)
            exit (i == 1 ? 1 : 0);
    }

    if (machine->compat_props) {
        qdev_prop_register_global_list(machine->compat_props);
    }
    qemu_add_globals();

    machine->init(ram_size, boot_devices,
                  kernel_filename, kernel_cmdline, initrd_filename, cpu_model);

    cpu_synchronize_all_post_init();

    /* must be after terminal init, SDL library changes signal handlers */
    os_setup_signal_handling();

    set_numa_modes();

    current_machine = machine;

    /* init USB devices */
    if (usb_enabled) {
        if (foreach_device_config(DEV_USB, usb_parse) < 0)
            exit(1);
    }

    /* init generic devices */
    if (qemu_opts_foreach(&qemu_device_opts, device_init_func, NULL, 1) != 0)
        exit(1);

    net_check_clients();

    /* just use the first displaystate for the moment */
    ds = get_displaystate();

    if (display_type == DT_DEFAULT) {
#if defined(CONFIG_SDL) || defined(CONFIG_COCOA)
        display_type = DT_SDL;
#else
        display_type = DT_VNC;
        vnc_display = "localhost:0,to=99";
        show_vnc_port = 1;
#endif
    }
        

    switch (display_type) {
    case DT_NOGRAPHIC:
        break;
#if defined(CONFIG_CURSES)
    case DT_CURSES:
        curses_display_init(ds, full_screen);
        break;
#endif
#if defined(CONFIG_SDL)
    case DT_SDL:
        sdl_display_init(ds, full_screen, no_frame);
        break;
#elif defined(CONFIG_COCOA)
    case DT_SDL:
        cocoa_display_init(ds, full_screen);
        break;
#endif
    case DT_VNC:
        vnc_display_init(ds);
        if (vnc_display_open(ds, vnc_display) < 0)
            exit(1);

        if (show_vnc_port) {
            printf("VNC server running on `%s'\n", vnc_display_local_addr(ds));
        }
        break;
    default:
        break;
    }
    dpy_resize(ds);

    dcl = ds->listeners;
    while (dcl != NULL) {
        if (dcl->dpy_refresh != NULL) {
            ds->gui_timer = qemu_new_timer(rt_clock, gui_update, ds);
            qemu_mod_timer(ds->gui_timer, qemu_get_clock(rt_clock));
            break;
        }
        dcl = dcl->next;
    }

    if (display_type == DT_NOGRAPHIC || display_type == DT_VNC) {
        nographic_timer = qemu_new_timer(rt_clock, nographic_update, NULL);
        qemu_mod_timer(nographic_timer, qemu_get_clock(rt_clock));
    }

    text_consoles_set_display(ds);

    if (gdbstub_dev && gdbserver_start(gdbstub_dev) < 0) {
        fprintf(stderr, "qemu: could not open gdbserver on device '%s'\n",
                gdbstub_dev);
        exit(1);
    }

    qdev_machine_creation_done();

    if (rom_load_all() != 0) {
        fprintf(stderr, "rom loading failed\n");
        exit(1);
    }

    qemu_system_reset();
    if (loadvm) {
        if (load_vmstate(loadvm) < 0) {
            autostart = 0;
        }
    }

    if (incoming) {
        qemu_start_incoming_migration(incoming);
    } else if (autostart) {
        vm_start();
    }

    os_setup_post();

    main_loop();
    quit_timers();
    net_cleanup();

    return 0;
}<|MERGE_RESOLUTION|>--- conflicted
+++ resolved
@@ -242,14 +242,10 @@
 static QEMUBootSetHandler *boot_set_handler;
 static void *boot_set_opaque;
 
-<<<<<<< HEAD
-int kvm_allowed = 1;
-=======
 static NotifierList exit_notifiers =
     NOTIFIER_LIST_INITIALIZER(exit_notifiers);
 
-int kvm_allowed = 0;
->>>>>>> fd42deeb
+int kvm_allowed = 1;
 uint32_t xen_domid;
 enum xen_mode xen_mode = XEN_EMULATE;
 
