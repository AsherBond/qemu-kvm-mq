/*
 * QEMU System Emulator
 *
 * Copyright (c) 2003-2008 Fabrice Bellard
 *
 * Permission is hereby granted, free of charge, to any person obtaining a copy
 * of this software and associated documentation files (the "Software"), to deal
 * in the Software without restriction, including without limitation the rights
 * to use, copy, modify, merge, publish, distribute, sublicense, and/or sell
 * copies of the Software, and to permit persons to whom the Software is
 * furnished to do so, subject to the following conditions:
 *
 * The above copyright notice and this permission notice shall be included in
 * all copies or substantial portions of the Software.
 *
 * THE SOFTWARE IS PROVIDED "AS IS", WITHOUT WARRANTY OF ANY KIND, EXPRESS OR
 * IMPLIED, INCLUDING BUT NOT LIMITED TO THE WARRANTIES OF MERCHANTABILITY,
 * FITNESS FOR A PARTICULAR PURPOSE AND NONINFRINGEMENT. IN NO EVENT SHALL
 * THE AUTHORS OR COPYRIGHT HOLDERS BE LIABLE FOR ANY CLAIM, DAMAGES OR OTHER
 * LIABILITY, WHETHER IN AN ACTION OF CONTRACT, TORT OR OTHERWISE, ARISING FROM,
 * OUT OF OR IN CONNECTION WITH THE SOFTWARE OR THE USE OR OTHER DEALINGS IN
 * THE SOFTWARE.
 */
#include <unistd.h>
#include <fcntl.h>
#include <signal.h>
#include <time.h>
#include <errno.h>
#include <sys/time.h>
#include <zlib.h>

/* Needed early for HOST_BSD etc. */
#include "config-host.h"

#ifndef _WIN32
#include <pwd.h>
#include <sys/times.h>
#include <sys/wait.h>
#include <termios.h>
#include <sys/mman.h>
#include <sys/ioctl.h>
#include <sys/resource.h>
#include <sys/socket.h>
#include <sys/vfs.h>
#include <netinet/in.h>
#include <net/if.h>
#if defined(__NetBSD__)
#include <net/if_tap.h>
#endif
#ifdef __linux__
#include <linux/if_tun.h>
#endif
#include <arpa/inet.h>
#include <dirent.h>
#include <netdb.h>
#include <sys/select.h>
#ifdef HOST_BSD
#include <sys/stat.h>
#if defined(__FreeBSD__) || defined(__DragonFly__)
#include <libutil.h>
#else
#include <util.h>
#endif
#elif defined (__GLIBC__) && defined (__FreeBSD_kernel__)
#include <freebsd/stdlib.h>
#else
#ifdef __linux__
#include <pty.h>
#include <malloc.h>
#include <linux/rtc.h>

/* For the benefit of older linux systems which don't supply it,
   we use a local copy of hpet.h. */
/* #include <linux/hpet.h> */
#include "hpet.h"

#include <linux/ppdev.h>
#include <linux/parport.h>
#endif
#ifdef __sun__
#include <sys/stat.h>
#include <sys/ethernet.h>
#include <sys/sockio.h>
#include <netinet/arp.h>
#include <netinet/in.h>
#include <netinet/in_systm.h>
#include <netinet/ip.h>
#include <netinet/ip_icmp.h> // must come after ip.h
#include <netinet/udp.h>
#include <netinet/tcp.h>
#include <net/if.h>
#include <syslog.h>
#include <stropts.h>
#endif
#endif
#endif

#if defined(__OpenBSD__)
#include <util.h>
#endif

#if defined(CONFIG_VDE)
#include <libvdeplug.h>
#endif

#ifdef _WIN32
#include <windows.h>
#include <malloc.h>
#include <sys/timeb.h>
#include <mmsystem.h>
#define getopt_long_only getopt_long
#define memalign(align, size) malloc(size)
#endif

#ifdef CONFIG_SDL
#ifdef __APPLE__
#include <SDL/SDL.h>
int qemu_main(int argc, char **argv, char **envp);
int main(int argc, char **argv)
{
    qemu_main(argc, argv, NULL);
}
#undef main
#define main qemu_main
#endif
#endif /* CONFIG_SDL */

#ifdef CONFIG_COCOA
#undef main
#define main qemu_main
#endif /* CONFIG_COCOA */

#include "hw/hw.h"
#include "hw/boards.h"
#include "hw/usb.h"
#include "hw/pcmcia.h"
#include "hw/pc.h"
#include "hw/audiodev.h"
#include "hw/isa.h"
#include "hw/baum.h"
#include "hw/bt.h"
#include "hw/watchdog.h"
#include "hw/smbios.h"
#include "hw/xen.h"
#include "bt-host.h"
#include "net.h"
#include "monitor.h"
#include "console.h"
#include "sysemu.h"
#include "gdbstub.h"
#include "qemu-timer.h"
#include "qemu-char.h"
#include "cache-utils.h"
#include "block.h"
#include "dma.h"
#include "audio/audio.h"
#include "migration.h"
#include "kvm.h"
#include "balloon.h"
#include "qemu-kvm.h"
#include "hw/device-assignment.h"

#include "disas.h"

#include "exec-all.h"

#include "qemu_socket.h"

#if defined(CONFIG_SLIRP)
#include "libslirp.h"
#endif

//#define DEBUG_UNUSED_IOPORT
//#define DEBUG_IOPORT
//#define DEBUG_NET
//#define DEBUG_SLIRP


#ifdef DEBUG_IOPORT
#  define LOG_IOPORT(...) qemu_log_mask(CPU_LOG_IOPORT, ## __VA_ARGS__)
#else
#  define LOG_IOPORT(...) do { } while (0)
#endif

#define DEFAULT_RAM_SIZE 128

/* Max number of USB devices that can be specified on the commandline.  */
#define MAX_USB_CMDLINE 8

/* Max number of bluetooth switches on the commandline.  */
#define MAX_BT_CMDLINE 10

/* XXX: use a two level table to limit memory usage */
#define MAX_IOPORTS 65536

const char *bios_dir = CONFIG_QEMU_SHAREDIR;
const char *bios_name = NULL;
static void *ioport_opaque[MAX_IOPORTS];
static IOPortReadFunc *ioport_read_table[3][MAX_IOPORTS];
static IOPortWriteFunc *ioport_write_table[3][MAX_IOPORTS];
/* Note: drives_table[MAX_DRIVES] is a dummy block driver if none available
   to store the VM snapshots */
DriveInfo drives_table[MAX_DRIVES+1];
int nb_drives;
int extboot_drive = -1;
static int vga_ram_size;
enum vga_retrace_method vga_retrace_method = VGA_RETRACE_DUMB;
static DisplayState *display_state;
int nographic;
static int curses;
static int sdl;
const char* keyboard_layout = NULL;
int64_t ticks_per_sec;
ram_addr_t ram_size;
int nb_nics;
NICInfo nd_table[MAX_NICS];
int vm_running;
static int autostart;
static int rtc_utc = 1;
static int rtc_date_offset = -1; /* -1 means no change */
int cirrus_vga_enabled = 1;
int std_vga_enabled = 0;
int vmsvga_enabled = 0;
int xenfb_enabled = 0;
#ifdef TARGET_SPARC
int graphic_width = 1024;
int graphic_height = 768;
int graphic_depth = 8;
#else
int graphic_width = 800;
int graphic_height = 600;
int graphic_depth = 15;
#endif
static int full_screen = 0;
#ifdef CONFIG_SDL
static int no_frame = 0;
#endif
int no_quit = 0;
CharDriverState *serial_hds[MAX_SERIAL_PORTS];
CharDriverState *parallel_hds[MAX_PARALLEL_PORTS];
CharDriverState *virtcon_hds[MAX_VIRTIO_CONSOLES];
#ifdef TARGET_I386
int win2k_install_hack = 0;
int rtc_td_hack = 0;
#endif
int usb_enabled = 0;
int singlestep = 0;
const char *assigned_devices[MAX_DEV_ASSIGN_CMDLINE];
int assigned_devices_index;
int smp_cpus = 1;
const char *vnc_display;
int acpi_enabled = 1;
int no_hpet = 0;
int fd_bootchk = 1;
int no_reboot = 0;
int no_shutdown = 0;
int cursor_hide = 1;
int graphic_rotate = 0;
#ifndef _WIN32
int daemonize = 0;
#endif
WatchdogTimerModel *watchdog = NULL;
int watchdog_action = WDT_RESET;
const char *option_rom[MAX_OPTION_ROMS];
int nb_option_roms;
int semihosting_enabled = 0;
int time_drift_fix = 0;
unsigned int kvm_shadow_memory = 0;
const char *mem_path = NULL;
#ifdef MAP_POPULATE
int mem_prealloc = 1;	/* force preallocation of physical target memory */
#endif
long hpagesize = 0;
#ifdef TARGET_ARM
int old_param = 0;
#endif
const char *qemu_name;
int alt_grab = 0;
#if defined(TARGET_SPARC) || defined(TARGET_PPC)
unsigned int nb_prom_envs = 0;
const char *prom_envs[MAX_PROM_ENVS];
#endif
int nb_drives_opt;
const char *nvram = NULL;
struct drive_opt drives_opt[MAX_DRIVES];

int nb_numa_nodes;
uint64_t node_mem[MAX_NODES];
uint64_t node_cpumask[MAX_NODES];

static CPUState *cur_cpu;
static CPUState *next_cpu;
static int timer_alarm_pending = 1;
/* Conversion factor from emulated instructions to virtual clock ticks.  */
static int icount_time_shift;
/* Arbitrarily pick 1MIPS as the minimum allowable speed.  */
#define MAX_ICOUNT_SHIFT 10
/* Compensate for varying guest execution speed.  */
static int64_t qemu_icount_bias;
static QEMUTimer *icount_rt_timer;
static QEMUTimer *icount_vm_timer;
static QEMUTimer *nographic_timer;

uint8_t qemu_uuid[16];

/* KVM runs the main loop in a separate thread.  If we update one of the lists
 * that are polled before or after select(), we need to make sure to break out
 * of the select() to ensure the new item is serviced.
 */
static void main_loop_break(void)
{
    if (kvm_enabled())
	qemu_kvm_notify_work();
}

/***********************************************************/
/* x86 ISA bus support */

target_phys_addr_t isa_mem_base = 0;
PicState2 *isa_pic;

static IOPortReadFunc default_ioport_readb, default_ioport_readw, default_ioport_readl;
static IOPortWriteFunc default_ioport_writeb, default_ioport_writew, default_ioport_writel;

static uint32_t ioport_read(int index, uint32_t address)
{
    static IOPortReadFunc *default_func[3] = {
        default_ioport_readb,
        default_ioport_readw,
        default_ioport_readl
    };
    IOPortReadFunc *func = ioport_read_table[index][address];
    if (!func)
        func = default_func[index];
    return func(ioport_opaque[address], address);
}

static void ioport_write(int index, uint32_t address, uint32_t data)
{
    static IOPortWriteFunc *default_func[3] = {
        default_ioport_writeb,
        default_ioport_writew,
        default_ioport_writel
    };
    IOPortWriteFunc *func = ioport_write_table[index][address];
    if (!func)
        func = default_func[index];
    func(ioport_opaque[address], address, data);
}

static uint32_t default_ioport_readb(void *opaque, uint32_t address)
{
#ifdef DEBUG_UNUSED_IOPORT
    fprintf(stderr, "unused inb: port=0x%04x\n", address);
#endif
    return 0xff;
}

static void default_ioport_writeb(void *opaque, uint32_t address, uint32_t data)
{
#ifdef DEBUG_UNUSED_IOPORT
    fprintf(stderr, "unused outb: port=0x%04x data=0x%02x\n", address, data);
#endif
}

/* default is to make two byte accesses */
static uint32_t default_ioport_readw(void *opaque, uint32_t address)
{
    uint32_t data;
    data = ioport_read(0, address);
    address = (address + 1) & (MAX_IOPORTS - 1);
    data |= ioport_read(0, address) << 8;
    return data;
}

static void default_ioport_writew(void *opaque, uint32_t address, uint32_t data)
{
    ioport_write(0, address, data & 0xff);
    address = (address + 1) & (MAX_IOPORTS - 1);
    ioport_write(0, address, (data >> 8) & 0xff);
}

static uint32_t default_ioport_readl(void *opaque, uint32_t address)
{
#ifdef DEBUG_UNUSED_IOPORT
    fprintf(stderr, "unused inl: port=0x%04x\n", address);
#endif
    return 0xffffffff;
}

static void default_ioport_writel(void *opaque, uint32_t address, uint32_t data)
{
#ifdef DEBUG_UNUSED_IOPORT
    fprintf(stderr, "unused outl: port=0x%04x data=0x%02x\n", address, data);
#endif
}

/* size is the word size in byte */
int register_ioport_read(int start, int length, int size,
                         IOPortReadFunc *func, void *opaque)
{
    int i, bsize;

    if (size == 1) {
        bsize = 0;
    } else if (size == 2) {
        bsize = 1;
    } else if (size == 4) {
        bsize = 2;
    } else {
        hw_error("register_ioport_read: invalid size");
        return -1;
    }
    for(i = start; i < start + length; i += size) {
        ioport_read_table[bsize][i] = func;
        if (ioport_opaque[i] != NULL && ioport_opaque[i] != opaque)
            hw_error("register_ioport_read: invalid opaque");
        ioport_opaque[i] = opaque;
    }
    return 0;
}

/* size is the word size in byte */
int register_ioport_write(int start, int length, int size,
                          IOPortWriteFunc *func, void *opaque)
{
    int i, bsize;

    if (size == 1) {
        bsize = 0;
    } else if (size == 2) {
        bsize = 1;
    } else if (size == 4) {
        bsize = 2;
    } else {
        hw_error("register_ioport_write: invalid size");
        return -1;
    }
    for(i = start; i < start + length; i += size) {
        ioport_write_table[bsize][i] = func;
        if (ioport_opaque[i] != NULL && ioport_opaque[i] != opaque)
            hw_error("register_ioport_write: invalid opaque");
        ioport_opaque[i] = opaque;
    }
    return 0;
}

void isa_unassign_ioport(int start, int length)
{
    int i;

    for(i = start; i < start + length; i++) {
        ioport_read_table[0][i] = default_ioport_readb;
        ioport_read_table[1][i] = default_ioport_readw;
        ioport_read_table[2][i] = default_ioport_readl;

        ioport_write_table[0][i] = default_ioport_writeb;
        ioport_write_table[1][i] = default_ioport_writew;
        ioport_write_table[2][i] = default_ioport_writel;

        ioport_opaque[i] = NULL;
    }
}

/***********************************************************/

void cpu_outb(CPUState *env, int addr, int val)
{
    LOG_IOPORT("outb: %04x %02x\n", addr, val);
    ioport_write(0, addr, val);
#ifdef CONFIG_KQEMU
    if (env)
        env->last_io_time = cpu_get_time_fast();
#endif
}

void cpu_outw(CPUState *env, int addr, int val)
{
    LOG_IOPORT("outw: %04x %04x\n", addr, val);
    ioport_write(1, addr, val);
#ifdef CONFIG_KQEMU
    if (env)
        env->last_io_time = cpu_get_time_fast();
#endif
}

void cpu_outl(CPUState *env, int addr, int val)
{
    LOG_IOPORT("outl: %04x %08x\n", addr, val);
    ioport_write(2, addr, val);
#ifdef CONFIG_KQEMU
    if (env)
        env->last_io_time = cpu_get_time_fast();
#endif
}

int cpu_inb(CPUState *env, int addr)
{
    int val;
    val = ioport_read(0, addr);
    LOG_IOPORT("inb : %04x %02x\n", addr, val);
#ifdef CONFIG_KQEMU
    if (env)
        env->last_io_time = cpu_get_time_fast();
#endif
    return val;
}

int cpu_inw(CPUState *env, int addr)
{
    int val;
    val = ioport_read(1, addr);
    LOG_IOPORT("inw : %04x %04x\n", addr, val);
#ifdef CONFIG_KQEMU
    if (env)
        env->last_io_time = cpu_get_time_fast();
#endif
    return val;
}

int cpu_inl(CPUState *env, int addr)
{
    int val;
    val = ioport_read(2, addr);
    LOG_IOPORT("inl : %04x %08x\n", addr, val);
#ifdef CONFIG_KQEMU
    if (env)
        env->last_io_time = cpu_get_time_fast();
#endif
    return val;
}

/***********************************************************/
void hw_error(const char *fmt, ...)
{
    va_list ap;
    CPUState *env;

    va_start(ap, fmt);
    fprintf(stderr, "qemu: hardware error: ");
    vfprintf(stderr, fmt, ap);
    fprintf(stderr, "\n");
    for(env = first_cpu; env != NULL; env = env->next_cpu) {
        fprintf(stderr, "CPU #%d:\n", env->cpu_index);
#ifdef TARGET_I386
        cpu_dump_state(env, stderr, fprintf, X86_DUMP_FPU);
#else
        cpu_dump_state(env, stderr, fprintf, 0);
#endif
    }
    va_end(ap);
    abort();
}
 
/***************/
/* ballooning */

static QEMUBalloonEvent *qemu_balloon_event;
void *qemu_balloon_event_opaque;

void qemu_add_balloon_handler(QEMUBalloonEvent *func, void *opaque)
{
    qemu_balloon_event = func;
    qemu_balloon_event_opaque = opaque;
}

void qemu_balloon(ram_addr_t target)
{
    if (qemu_balloon_event)
        qemu_balloon_event(qemu_balloon_event_opaque, target);
}

ram_addr_t qemu_balloon_status(void)
{
    if (qemu_balloon_event)
        return qemu_balloon_event(qemu_balloon_event_opaque, 0);
    return 0;
}

/***********************************************************/
/* keyboard/mouse */

static QEMUPutKBDEvent *qemu_put_kbd_event;
static void *qemu_put_kbd_event_opaque;
static QEMUPutMouseEntry *qemu_put_mouse_event_head;
static QEMUPutMouseEntry *qemu_put_mouse_event_current;

void qemu_add_kbd_event_handler(QEMUPutKBDEvent *func, void *opaque)
{
    qemu_put_kbd_event_opaque = opaque;
    qemu_put_kbd_event = func;
}

QEMUPutMouseEntry *qemu_add_mouse_event_handler(QEMUPutMouseEvent *func,
                                                void *opaque, int absolute,
                                                const char *name)
{
    QEMUPutMouseEntry *s, *cursor;

    s = qemu_mallocz(sizeof(QEMUPutMouseEntry));

    s->qemu_put_mouse_event = func;
    s->qemu_put_mouse_event_opaque = opaque;
    s->qemu_put_mouse_event_absolute = absolute;
    s->qemu_put_mouse_event_name = qemu_strdup(name);
    s->next = NULL;

    if (!qemu_put_mouse_event_head) {
        qemu_put_mouse_event_head = qemu_put_mouse_event_current = s;
        return s;
    }

    cursor = qemu_put_mouse_event_head;
    while (cursor->next != NULL)
        cursor = cursor->next;

    cursor->next = s;
    qemu_put_mouse_event_current = s;

    return s;
}

void qemu_remove_mouse_event_handler(QEMUPutMouseEntry *entry)
{
    QEMUPutMouseEntry *prev = NULL, *cursor;

    if (!qemu_put_mouse_event_head || entry == NULL)
        return;

    cursor = qemu_put_mouse_event_head;
    while (cursor != NULL && cursor != entry) {
        prev = cursor;
        cursor = cursor->next;
    }

    if (cursor == NULL) // does not exist or list empty
        return;
    else if (prev == NULL) { // entry is head
        qemu_put_mouse_event_head = cursor->next;
        if (qemu_put_mouse_event_current == entry)
            qemu_put_mouse_event_current = cursor->next;
        qemu_free(entry->qemu_put_mouse_event_name);
        qemu_free(entry);
        return;
    }

    prev->next = entry->next;

    if (qemu_put_mouse_event_current == entry)
        qemu_put_mouse_event_current = prev;

    qemu_free(entry->qemu_put_mouse_event_name);
    qemu_free(entry);
}

void kbd_put_keycode(int keycode)
{
    if (qemu_put_kbd_event) {
        qemu_put_kbd_event(qemu_put_kbd_event_opaque, keycode);
    }
}

void kbd_mouse_event(int dx, int dy, int dz, int buttons_state)
{
    QEMUPutMouseEvent *mouse_event;
    void *mouse_event_opaque;
    int width;

    if (!qemu_put_mouse_event_current) {
        return;
    }

    mouse_event =
        qemu_put_mouse_event_current->qemu_put_mouse_event;
    mouse_event_opaque =
        qemu_put_mouse_event_current->qemu_put_mouse_event_opaque;

    if (mouse_event) {
        if (graphic_rotate) {
            if (qemu_put_mouse_event_current->qemu_put_mouse_event_absolute)
                width = 0x7fff;
            else
                width = graphic_width - 1;
            mouse_event(mouse_event_opaque,
                                 width - dy, dx, dz, buttons_state);
        } else
            mouse_event(mouse_event_opaque,
                                 dx, dy, dz, buttons_state);
    }
}

int kbd_mouse_is_absolute(void)
{
    if (!qemu_put_mouse_event_current)
        return 0;

    return qemu_put_mouse_event_current->qemu_put_mouse_event_absolute;
}

void do_info_mice(Monitor *mon)
{
    QEMUPutMouseEntry *cursor;
    int index = 0;

    if (!qemu_put_mouse_event_head) {
        monitor_printf(mon, "No mouse devices connected\n");
        return;
    }

    monitor_printf(mon, "Mouse devices available:\n");
    cursor = qemu_put_mouse_event_head;
    while (cursor != NULL) {
        monitor_printf(mon, "%c Mouse #%d: %s\n",
                       (cursor == qemu_put_mouse_event_current ? '*' : ' '),
                       index, cursor->qemu_put_mouse_event_name);
        index++;
        cursor = cursor->next;
    }
}

void do_mouse_set(Monitor *mon, int index)
{
    QEMUPutMouseEntry *cursor;
    int i = 0;

    if (!qemu_put_mouse_event_head) {
        monitor_printf(mon, "No mouse devices connected\n");
        return;
    }

    cursor = qemu_put_mouse_event_head;
    while (cursor != NULL && index != i) {
        i++;
        cursor = cursor->next;
    }

    if (cursor != NULL)
        qemu_put_mouse_event_current = cursor;
    else
        monitor_printf(mon, "Mouse at given index not found\n");
}

/* compute with 96 bit intermediate result: (a*b)/c */
uint64_t muldiv64(uint64_t a, uint32_t b, uint32_t c)
{
    union {
        uint64_t ll;
        struct {
#ifdef WORDS_BIGENDIAN
            uint32_t high, low;
#else
            uint32_t low, high;
#endif
        } l;
    } u, res;
    uint64_t rl, rh;

    u.ll = a;
    rl = (uint64_t)u.l.low * (uint64_t)b;
    rh = (uint64_t)u.l.high * (uint64_t)b;
    rh += (rl >> 32);
    res.l.high = rh / c;
    res.l.low = (((rh % c) << 32) + (rl & 0xffffffff)) / c;
    return res.ll;
}

/***********************************************************/
/* real time host monotonic timer */

#define QEMU_TIMER_BASE 1000000000LL

#ifdef WIN32

static int64_t clock_freq;

static void init_get_clock(void)
{
    LARGE_INTEGER freq;
    int ret;
    ret = QueryPerformanceFrequency(&freq);
    if (ret == 0) {
        fprintf(stderr, "Could not calibrate ticks\n");
        exit(1);
    }
    clock_freq = freq.QuadPart;
}

static int64_t get_clock(void)
{
    LARGE_INTEGER ti;
    QueryPerformanceCounter(&ti);
    return muldiv64(ti.QuadPart, QEMU_TIMER_BASE, clock_freq);
}

#else

static int use_rt_clock;

static void init_get_clock(void)
{
    use_rt_clock = 0;
#if defined(__linux__) || (defined(__FreeBSD__) && __FreeBSD_version >= 500000) \
    || defined(__DragonFly__)
    {
        struct timespec ts;
        if (clock_gettime(CLOCK_MONOTONIC, &ts) == 0) {
            use_rt_clock = 1;
        }
    }
#endif
}

static int64_t get_clock(void)
{
#if defined(__linux__) || (defined(__FreeBSD__) && __FreeBSD_version >= 500000) \
	|| defined(__DragonFly__)
    if (use_rt_clock) {
        struct timespec ts;
        clock_gettime(CLOCK_MONOTONIC, &ts);
        return ts.tv_sec * 1000000000LL + ts.tv_nsec;
    } else
#endif
    {
        /* XXX: using gettimeofday leads to problems if the date
           changes, so it should be avoided. */
        struct timeval tv;
        gettimeofday(&tv, NULL);
        return tv.tv_sec * 1000000000LL + (tv.tv_usec * 1000);
    }
}
#endif

/* Return the virtual CPU time, based on the instruction counter.  */
static int64_t cpu_get_icount(void)
{
    int64_t icount;
    CPUState *env = cpu_single_env;;
    icount = qemu_icount;
    if (env) {
        if (!can_do_io(env))
            fprintf(stderr, "Bad clock read\n");
        icount -= (env->icount_decr.u16.low + env->icount_extra);
    }
    return qemu_icount_bias + (icount << icount_time_shift);
}

/***********************************************************/
/* guest cycle counter */

static int64_t cpu_ticks_prev;
static int64_t cpu_ticks_offset;
static int64_t cpu_clock_offset;
static int cpu_ticks_enabled;

/* return the host CPU cycle counter and handle stop/restart */
int64_t cpu_get_ticks(void)
{
    if (use_icount) {
        return cpu_get_icount();
    }
    if (!cpu_ticks_enabled) {
        return cpu_ticks_offset;
    } else {
        int64_t ticks;
        ticks = cpu_get_real_ticks();
        if (cpu_ticks_prev > ticks) {
            /* Note: non increasing ticks may happen if the host uses
               software suspend */
            cpu_ticks_offset += cpu_ticks_prev - ticks;
        }
        cpu_ticks_prev = ticks;
        return ticks + cpu_ticks_offset;
    }
}

/* return the host CPU monotonic timer and handle stop/restart */
static int64_t cpu_get_clock(void)
{
    int64_t ti;
    if (!cpu_ticks_enabled) {
        return cpu_clock_offset;
    } else {
        ti = get_clock();
        return ti + cpu_clock_offset;
    }
}

/* enable cpu_get_ticks() */
void cpu_enable_ticks(void)
{
    if (!cpu_ticks_enabled) {
        cpu_ticks_offset -= cpu_get_real_ticks();
        cpu_clock_offset -= get_clock();
        cpu_ticks_enabled = 1;
    }
}

/* disable cpu_get_ticks() : the clock is stopped. You must not call
   cpu_get_ticks() after that.  */
void cpu_disable_ticks(void)
{
    if (cpu_ticks_enabled) {
        cpu_ticks_offset = cpu_get_ticks();
        cpu_clock_offset = cpu_get_clock();
        cpu_ticks_enabled = 0;
    }
}

/***********************************************************/
/* timers */

#define QEMU_TIMER_REALTIME 0
#define QEMU_TIMER_VIRTUAL  1

struct QEMUClock {
    int type;
    /* XXX: add frequency */
};

struct QEMUTimer {
    QEMUClock *clock;
    int64_t expire_time;
    QEMUTimerCB *cb;
    void *opaque;
    struct QEMUTimer *next;
};

struct qemu_alarm_timer {
    char const *name;
    unsigned int flags;

    int (*start)(struct qemu_alarm_timer *t);
    void (*stop)(struct qemu_alarm_timer *t);
    void (*rearm)(struct qemu_alarm_timer *t);
    void *priv;
};

#define ALARM_FLAG_DYNTICKS  0x1
#define ALARM_FLAG_EXPIRED   0x2

static inline int alarm_has_dynticks(struct qemu_alarm_timer *t)
{
    return t->flags & ALARM_FLAG_DYNTICKS;
}

static void qemu_rearm_alarm_timer(struct qemu_alarm_timer *t)
{
    if (!alarm_has_dynticks(t))
        return;

    t->rearm(t);
}

/* TODO: MIN_TIMER_REARM_US should be optimized */
#define MIN_TIMER_REARM_US 250

static struct qemu_alarm_timer *alarm_timer;

#ifdef _WIN32

struct qemu_alarm_win32 {
    MMRESULT timerId;
    unsigned int period;
} alarm_win32_data = {0, -1};

static int win32_start_timer(struct qemu_alarm_timer *t);
static void win32_stop_timer(struct qemu_alarm_timer *t);
static void win32_rearm_timer(struct qemu_alarm_timer *t);

#else

static int unix_start_timer(struct qemu_alarm_timer *t);
static void unix_stop_timer(struct qemu_alarm_timer *t);

#ifdef __linux__

static int dynticks_start_timer(struct qemu_alarm_timer *t);
static void dynticks_stop_timer(struct qemu_alarm_timer *t);
static void dynticks_rearm_timer(struct qemu_alarm_timer *t);

static int hpet_start_timer(struct qemu_alarm_timer *t);
static void hpet_stop_timer(struct qemu_alarm_timer *t);

static int rtc_start_timer(struct qemu_alarm_timer *t);
static void rtc_stop_timer(struct qemu_alarm_timer *t);

#endif /* __linux__ */

#endif /* _WIN32 */

/* Correlation between real and virtual time is always going to be
   fairly approximate, so ignore small variation.
   When the guest is idle real and virtual time will be aligned in
   the IO wait loop.  */
#define ICOUNT_WOBBLE (QEMU_TIMER_BASE / 10)

static void icount_adjust(void)
{
    int64_t cur_time;
    int64_t cur_icount;
    int64_t delta;
    static int64_t last_delta;
    /* If the VM is not running, then do nothing.  */
    if (!vm_running)
        return;

    cur_time = cpu_get_clock();
    cur_icount = qemu_get_clock(vm_clock);
    delta = cur_icount - cur_time;
    /* FIXME: This is a very crude algorithm, somewhat prone to oscillation.  */
    if (delta > 0
        && last_delta + ICOUNT_WOBBLE < delta * 2
        && icount_time_shift > 0) {
        /* The guest is getting too far ahead.  Slow time down.  */
        icount_time_shift--;
    }
    if (delta < 0
        && last_delta - ICOUNT_WOBBLE > delta * 2
        && icount_time_shift < MAX_ICOUNT_SHIFT) {
        /* The guest is getting too far behind.  Speed time up.  */
        icount_time_shift++;
    }
    last_delta = delta;
    qemu_icount_bias = cur_icount - (qemu_icount << icount_time_shift);
}

static void icount_adjust_rt(void * opaque)
{
    qemu_mod_timer(icount_rt_timer,
                   qemu_get_clock(rt_clock) + 1000);
    icount_adjust();
}

static void icount_adjust_vm(void * opaque)
{
    qemu_mod_timer(icount_vm_timer,
                   qemu_get_clock(vm_clock) + QEMU_TIMER_BASE / 10);
    icount_adjust();
}

static void init_icount_adjust(void)
{
    /* Have both realtime and virtual time triggers for speed adjustment.
       The realtime trigger catches emulated time passing too slowly,
       the virtual time trigger catches emulated time passing too fast.
       Realtime triggers occur even when idle, so use them less frequently
       than VM triggers.  */
    icount_rt_timer = qemu_new_timer(rt_clock, icount_adjust_rt, NULL);
    qemu_mod_timer(icount_rt_timer,
                   qemu_get_clock(rt_clock) + 1000);
    icount_vm_timer = qemu_new_timer(vm_clock, icount_adjust_vm, NULL);
    qemu_mod_timer(icount_vm_timer,
                   qemu_get_clock(vm_clock) + QEMU_TIMER_BASE / 10);
}

static struct qemu_alarm_timer alarm_timers[] = {
#ifndef _WIN32
#ifdef __linux__
    {"dynticks", ALARM_FLAG_DYNTICKS, dynticks_start_timer,
     dynticks_stop_timer, dynticks_rearm_timer, NULL},
    /* HPET - if available - is preferred */
    {"hpet", 0, hpet_start_timer, hpet_stop_timer, NULL, NULL},
    /* ...otherwise try RTC */
    {"rtc", 0, rtc_start_timer, rtc_stop_timer, NULL, NULL},
#endif
    {"unix", 0, unix_start_timer, unix_stop_timer, NULL, NULL},
#else
    {"dynticks", ALARM_FLAG_DYNTICKS, win32_start_timer,
     win32_stop_timer, win32_rearm_timer, &alarm_win32_data},
    {"win32", 0, win32_start_timer,
     win32_stop_timer, NULL, &alarm_win32_data},
#endif
    {NULL, }
};

static void show_available_alarms(void)
{
    int i;

    printf("Available alarm timers, in order of precedence:\n");
    for (i = 0; alarm_timers[i].name; i++)
        printf("%s\n", alarm_timers[i].name);
}

static void configure_alarms(char const *opt)
{
    int i;
    int cur = 0;
    int count = ARRAY_SIZE(alarm_timers) - 1;
    char *arg;
    char *name;
    struct qemu_alarm_timer tmp;

    if (!strcmp(opt, "?")) {
        show_available_alarms();
        exit(0);
    }

    arg = strdup(opt);

    /* Reorder the array */
    name = strtok(arg, ",");
    while (name) {
        for (i = 0; i < count && alarm_timers[i].name; i++) {
            if (!strcmp(alarm_timers[i].name, name))
                break;
        }

        if (i == count) {
            fprintf(stderr, "Unknown clock %s\n", name);
            goto next;
        }

        if (i < cur)
            /* Ignore */
            goto next;

	/* Swap */
        tmp = alarm_timers[i];
        alarm_timers[i] = alarm_timers[cur];
        alarm_timers[cur] = tmp;

        cur++;
next:
        name = strtok(NULL, ",");
    }

    free(arg);

    if (cur) {
        /* Disable remaining timers */
        for (i = cur; i < count; i++)
            alarm_timers[i].name = NULL;
    } else {
        show_available_alarms();
        exit(1);
    }
}

QEMUClock *rt_clock;
QEMUClock *vm_clock;

static QEMUTimer *active_timers[2];

static QEMUClock *qemu_new_clock(int type)
{
    QEMUClock *clock;
    clock = qemu_mallocz(sizeof(QEMUClock));
    clock->type = type;
    return clock;
}

QEMUTimer *qemu_new_timer(QEMUClock *clock, QEMUTimerCB *cb, void *opaque)
{
    QEMUTimer *ts;

    ts = qemu_mallocz(sizeof(QEMUTimer));
    ts->clock = clock;
    ts->cb = cb;
    ts->opaque = opaque;
    return ts;
}

void qemu_free_timer(QEMUTimer *ts)
{
    qemu_free(ts);
}

/* stop a timer, but do not dealloc it */
void qemu_del_timer(QEMUTimer *ts)
{
    QEMUTimer **pt, *t;

    /* NOTE: this code must be signal safe because
       qemu_timer_expired() can be called from a signal. */
    pt = &active_timers[ts->clock->type];
    for(;;) {
        t = *pt;
        if (!t)
            break;
        if (t == ts) {
            *pt = t->next;
            break;
        }
        pt = &t->next;
    }
}

/* modify the current timer so that it will be fired when current_time
   >= expire_time. The corresponding callback will be called. */
void qemu_mod_timer(QEMUTimer *ts, int64_t expire_time)
{
    QEMUTimer **pt, *t;

    qemu_del_timer(ts);

    /* add the timer in the sorted list */
    /* NOTE: this code must be signal safe because
       qemu_timer_expired() can be called from a signal. */
    pt = &active_timers[ts->clock->type];
    for(;;) {
        t = *pt;
        if (!t)
            break;
        if (t->expire_time > expire_time)
            break;
        pt = &t->next;
    }
    ts->expire_time = expire_time;
    ts->next = *pt;
    *pt = ts;

    /* Rearm if necessary  */
    if (pt == &active_timers[ts->clock->type]) {
        if ((alarm_timer->flags & ALARM_FLAG_EXPIRED) == 0) {
            qemu_rearm_alarm_timer(alarm_timer);
        }
        /* Interrupt execution to force deadline recalculation.  */
        if (use_icount)
            qemu_notify_event();
    }
}

int qemu_timer_pending(QEMUTimer *ts)
{
    QEMUTimer *t;
    for(t = active_timers[ts->clock->type]; t != NULL; t = t->next) {
        if (t == ts)
            return 1;
    }
    return 0;
}

static inline int qemu_timer_expired(QEMUTimer *timer_head, int64_t current_time)
{
    if (!timer_head)
        return 0;
    return (timer_head->expire_time <= current_time);
}

static void qemu_run_timers(QEMUTimer **ptimer_head, int64_t current_time)
{
    QEMUTimer *ts;

    for(;;) {
        ts = *ptimer_head;
        if (!ts || ts->expire_time > current_time)
            break;
        /* remove timer from the list before calling the callback */
        *ptimer_head = ts->next;
        ts->next = NULL;

        /* run the callback (the timer list can be modified) */
        ts->cb(ts->opaque);
    }
}

int64_t qemu_get_clock(QEMUClock *clock)
{
    switch(clock->type) {
    case QEMU_TIMER_REALTIME:
        return get_clock() / 1000000;
    default:
    case QEMU_TIMER_VIRTUAL:
        if (use_icount) {
            return cpu_get_icount();
        } else {
            return cpu_get_clock();
        }
    }
}

static void init_timers(void)
{
    init_get_clock();
    ticks_per_sec = QEMU_TIMER_BASE;
    rt_clock = qemu_new_clock(QEMU_TIMER_REALTIME);
    vm_clock = qemu_new_clock(QEMU_TIMER_VIRTUAL);
}

/* save a timer */
void qemu_put_timer(QEMUFile *f, QEMUTimer *ts)
{
    uint64_t expire_time;

    if (qemu_timer_pending(ts)) {
        expire_time = ts->expire_time;
    } else {
        expire_time = -1;
    }
    qemu_put_be64(f, expire_time);
}

void qemu_get_timer(QEMUFile *f, QEMUTimer *ts)
{
    uint64_t expire_time;

    expire_time = qemu_get_be64(f);
    if (expire_time != -1) {
        qemu_mod_timer(ts, expire_time);
    } else {
        qemu_del_timer(ts);
    }
}

static void timer_save(QEMUFile *f, void *opaque)
{
    if (cpu_ticks_enabled) {
        hw_error("cannot save state if virtual timers are running");
    }
    qemu_put_be64(f, cpu_ticks_offset);
    qemu_put_be64(f, ticks_per_sec);
    qemu_put_be64(f, cpu_clock_offset);
}

static int timer_load(QEMUFile *f, void *opaque, int version_id)
{
    if (version_id != 1 && version_id != 2)
        return -EINVAL;
    if (cpu_ticks_enabled) {
        return -EINVAL;
    }
    cpu_ticks_offset=qemu_get_be64(f);
    ticks_per_sec=qemu_get_be64(f);
    if (version_id == 2) {
        cpu_clock_offset=qemu_get_be64(f);
    }
    return 0;
}

static void qemu_event_increment(void);

#ifdef _WIN32
static void CALLBACK host_alarm_handler(UINT uTimerID, UINT uMsg,
                                        DWORD_PTR dwUser, DWORD_PTR dw1,
                                        DWORD_PTR dw2)
#else
static void host_alarm_handler(int host_signum)
#endif
{
#if 0
#define DISP_FREQ 1000
    {
        static int64_t delta_min = INT64_MAX;
        static int64_t delta_max, delta_cum, last_clock, delta, ti;
        static int count;
        ti = qemu_get_clock(vm_clock);
        if (last_clock != 0) {
            delta = ti - last_clock;
            if (delta < delta_min)
                delta_min = delta;
            if (delta > delta_max)
                delta_max = delta;
            delta_cum += delta;
            if (++count == DISP_FREQ) {
                printf("timer: min=%" PRId64 " us max=%" PRId64 " us avg=%" PRId64 " us avg_freq=%0.3f Hz\n",
                       muldiv64(delta_min, 1000000, ticks_per_sec),
                       muldiv64(delta_max, 1000000, ticks_per_sec),
                       muldiv64(delta_cum, 1000000 / DISP_FREQ, ticks_per_sec),
                       (double)ticks_per_sec / ((double)delta_cum / DISP_FREQ));
                count = 0;
                delta_min = INT64_MAX;
                delta_max = 0;
                delta_cum = 0;
            }
        }
        last_clock = ti;
    }
#endif
    if (alarm_has_dynticks(alarm_timer) ||
        (!use_icount &&
            qemu_timer_expired(active_timers[QEMU_TIMER_VIRTUAL],
                               qemu_get_clock(vm_clock))) ||
        qemu_timer_expired(active_timers[QEMU_TIMER_REALTIME],
                           qemu_get_clock(rt_clock))) {
        qemu_event_increment();
        alarm_timer->flags |= ALARM_FLAG_EXPIRED;

#ifndef CONFIG_IOTHREAD
        if (next_cpu) {
            /* stop the currently executing cpu because a timer occured */
            cpu_exit(next_cpu);
#ifdef CONFIG_KQEMU
            if (next_cpu->kqemu_enabled) {
                kqemu_cpu_interrupt(next_cpu);
            }
#endif
        }
#endif
        timer_alarm_pending = 1;
        qemu_notify_event();
    }
}

static int64_t qemu_next_deadline(void)
{
    int64_t delta;

    if (active_timers[QEMU_TIMER_VIRTUAL]) {
        delta = active_timers[QEMU_TIMER_VIRTUAL]->expire_time -
                     qemu_get_clock(vm_clock);
    } else {
        /* To avoid problems with overflow limit this to 2^32.  */
        delta = INT32_MAX;
    }

    if (delta < 0)
        delta = 0;

    return delta;
}

#if defined(__linux__) || defined(_WIN32)
static uint64_t qemu_next_deadline_dyntick(void)
{
    int64_t delta;
    int64_t rtdelta;

    if (use_icount)
        delta = INT32_MAX;
    else
        delta = (qemu_next_deadline() + 999) / 1000;

    if (active_timers[QEMU_TIMER_REALTIME]) {
        rtdelta = (active_timers[QEMU_TIMER_REALTIME]->expire_time -
                 qemu_get_clock(rt_clock))*1000;
        if (rtdelta < delta)
            delta = rtdelta;
    }

    if (delta < MIN_TIMER_REARM_US)
        delta = MIN_TIMER_REARM_US;

    return delta;
}
#endif

#ifndef _WIN32

/* Sets a specific flag */
static int fcntl_setfl(int fd, int flag)
{
    int flags;

    flags = fcntl(fd, F_GETFL);
    if (flags == -1)
        return -errno;

    if (fcntl(fd, F_SETFL, flags | flag) == -1)
        return -errno;

    return 0;
}

#if defined(__linux__)

#define RTC_FREQ 1024

static void enable_sigio_timer(int fd)
{
    struct sigaction act;

    /* timer signal */
    sigfillset(&act.sa_mask);
    act.sa_flags = 0;
    act.sa_handler = host_alarm_handler;

    sigaction(SIGIO, &act, NULL);
    fcntl_setfl(fd, O_ASYNC);
    fcntl(fd, F_SETOWN, getpid());
}

static int hpet_start_timer(struct qemu_alarm_timer *t)
{
    struct hpet_info info;
    int r, fd;

    fd = open("/dev/hpet", O_RDONLY);
    if (fd < 0)
        return -1;

    /* Set frequency */
    r = ioctl(fd, HPET_IRQFREQ, RTC_FREQ);
    if (r < 0) {
        fprintf(stderr, "Could not configure '/dev/hpet' to have a 1024Hz timer. This is not a fatal\n"
                "error, but for better emulation accuracy type:\n"
                "'echo 1024 > /proc/sys/dev/hpet/max-user-freq' as root.\n");
        goto fail;
    }

    /* Check capabilities */
    r = ioctl(fd, HPET_INFO, &info);
    if (r < 0)
        goto fail;

    /* Enable periodic mode */
    r = ioctl(fd, HPET_EPI, 0);
    if (info.hi_flags && (r < 0))
        goto fail;

    /* Enable interrupt */
    r = ioctl(fd, HPET_IE_ON, 0);
    if (r < 0)
        goto fail;

    enable_sigio_timer(fd);
    t->priv = (void *)(long)fd;

    return 0;
fail:
    close(fd);
    return -1;
}

static void hpet_stop_timer(struct qemu_alarm_timer *t)
{
    int fd = (long)t->priv;

    close(fd);
}

static int rtc_start_timer(struct qemu_alarm_timer *t)
{
    int rtc_fd;
    unsigned long current_rtc_freq = 0;

    TFR(rtc_fd = open("/dev/rtc", O_RDONLY));
    if (rtc_fd < 0)
        return -1;
    ioctl(rtc_fd, RTC_IRQP_READ, &current_rtc_freq);
    if (current_rtc_freq != RTC_FREQ &&
        ioctl(rtc_fd, RTC_IRQP_SET, RTC_FREQ) < 0) {
        fprintf(stderr, "Could not configure '/dev/rtc' to have a 1024 Hz timer. This is not a fatal\n"
                "error, but for better emulation accuracy either use a 2.6 host Linux kernel or\n"
                "type 'echo 1024 > /proc/sys/dev/rtc/max-user-freq' as root.\n");
        goto fail;
    }
    if (ioctl(rtc_fd, RTC_PIE_ON, 0) < 0) {
    fail:
        close(rtc_fd);
        return -1;
    }

    enable_sigio_timer(rtc_fd);

    t->priv = (void *)(long)rtc_fd;

    return 0;
}

static void rtc_stop_timer(struct qemu_alarm_timer *t)
{
    int rtc_fd = (long)t->priv;

    close(rtc_fd);
}

static int dynticks_start_timer(struct qemu_alarm_timer *t)
{
    struct sigevent ev;
    timer_t host_timer;
    struct sigaction act;

    sigfillset(&act.sa_mask);
    act.sa_flags = 0;
    act.sa_handler = host_alarm_handler;

    sigaction(SIGALRM, &act, NULL);

    ev.sigev_value.sival_int = 0;
    ev.sigev_notify = SIGEV_SIGNAL;
    ev.sigev_signo = SIGALRM;

    if (timer_create(CLOCK_REALTIME, &ev, &host_timer)) {
        perror("timer_create");

        /* disable dynticks */
        fprintf(stderr, "Dynamic Ticks disabled\n");

        return -1;
    }

    t->priv = (void *)(long)host_timer;

    return 0;
}

static void dynticks_stop_timer(struct qemu_alarm_timer *t)
{
    timer_t host_timer = (timer_t)(long)t->priv;

    timer_delete(host_timer);
}

static void dynticks_rearm_timer(struct qemu_alarm_timer *t)
{
    timer_t host_timer = (timer_t)(long)t->priv;
    struct itimerspec timeout;
    int64_t nearest_delta_us = INT64_MAX;
    int64_t current_us;

    if (!active_timers[QEMU_TIMER_REALTIME] &&
                !active_timers[QEMU_TIMER_VIRTUAL])
        return;

    nearest_delta_us = qemu_next_deadline_dyntick();

    /* check whether a timer is already running */
    if (timer_gettime(host_timer, &timeout)) {
        perror("gettime");
        fprintf(stderr, "Internal timer error: aborting\n");
        exit(1);
    }
    current_us = timeout.it_value.tv_sec * 1000000 + timeout.it_value.tv_nsec/1000;
    if (current_us && current_us <= nearest_delta_us)
        return;

    timeout.it_interval.tv_sec = 0;
    timeout.it_interval.tv_nsec = 0; /* 0 for one-shot timer */
    timeout.it_value.tv_sec =  nearest_delta_us / 1000000;
    timeout.it_value.tv_nsec = (nearest_delta_us % 1000000) * 1000;
    if (timer_settime(host_timer, 0 /* RELATIVE */, &timeout, NULL)) {
        perror("settime");
        fprintf(stderr, "Internal timer error: aborting\n");
        exit(1);
    }
}

#endif /* defined(__linux__) */

static int unix_start_timer(struct qemu_alarm_timer *t)
{
    struct sigaction act;
    struct itimerval itv;
    int err;

    /* timer signal */
    sigfillset(&act.sa_mask);
    act.sa_flags = 0;
    act.sa_handler = host_alarm_handler;

    sigaction(SIGALRM, &act, NULL);

    itv.it_interval.tv_sec = 0;
    /* for i386 kernel 2.6 to get 1 ms */
    itv.it_interval.tv_usec = 999;
    itv.it_value.tv_sec = 0;
    itv.it_value.tv_usec = 10 * 1000;

    err = setitimer(ITIMER_REAL, &itv, NULL);
    if (err)
        return -1;

    return 0;
}

static void unix_stop_timer(struct qemu_alarm_timer *t)
{
    struct itimerval itv;

    memset(&itv, 0, sizeof(itv));
    setitimer(ITIMER_REAL, &itv, NULL);
}

#endif /* !defined(_WIN32) */


#ifdef _WIN32

static int win32_start_timer(struct qemu_alarm_timer *t)
{
    TIMECAPS tc;
    struct qemu_alarm_win32 *data = t->priv;
    UINT flags;

    memset(&tc, 0, sizeof(tc));
    timeGetDevCaps(&tc, sizeof(tc));

    if (data->period < tc.wPeriodMin)
        data->period = tc.wPeriodMin;

    timeBeginPeriod(data->period);

    flags = TIME_CALLBACK_FUNCTION;
    if (alarm_has_dynticks(t))
        flags |= TIME_ONESHOT;
    else
        flags |= TIME_PERIODIC;

    data->timerId = timeSetEvent(1,         // interval (ms)
                        data->period,       // resolution
                        host_alarm_handler, // function
                        (DWORD)t,           // parameter
                        flags);

    if (!data->timerId) {
        perror("Failed to initialize win32 alarm timer");
        timeEndPeriod(data->period);
        return -1;
    }

    return 0;
}

static void win32_stop_timer(struct qemu_alarm_timer *t)
{
    struct qemu_alarm_win32 *data = t->priv;

    timeKillEvent(data->timerId);
    timeEndPeriod(data->period);
}

static void win32_rearm_timer(struct qemu_alarm_timer *t)
{
    struct qemu_alarm_win32 *data = t->priv;
    uint64_t nearest_delta_us;

    if (!active_timers[QEMU_TIMER_REALTIME] &&
                !active_timers[QEMU_TIMER_VIRTUAL])
        return;

    nearest_delta_us = qemu_next_deadline_dyntick();
    nearest_delta_us /= 1000;

    timeKillEvent(data->timerId);

    data->timerId = timeSetEvent(1,
                        data->period,
                        host_alarm_handler,
                        (DWORD)t,
                        TIME_ONESHOT | TIME_PERIODIC);

    if (!data->timerId) {
        perror("Failed to re-arm win32 alarm timer");

        timeEndPeriod(data->period);
        exit(1);
    }
}

#endif /* _WIN32 */

static int init_timer_alarm(void)
{
    struct qemu_alarm_timer *t = NULL;
    int i, err = -1;

    for (i = 0; alarm_timers[i].name; i++) {
        t = &alarm_timers[i];

        err = t->start(t);
        if (!err)
            break;
    }

    if (err) {
        err = -ENOENT;
        goto fail;
    }

    alarm_timer = t;

    return 0;

fail:
    return err;
}

static void quit_timers(void)
{
    alarm_timer->stop(alarm_timer);
    alarm_timer = NULL;
}

/***********************************************************/
/* host time/date access */
void qemu_get_timedate(struct tm *tm, int offset)
{
    time_t ti;
    struct tm *ret;

    time(&ti);
    ti += offset;
    if (rtc_date_offset == -1) {
        if (rtc_utc)
            ret = gmtime(&ti);
        else
            ret = localtime(&ti);
    } else {
        ti -= rtc_date_offset;
        ret = gmtime(&ti);
    }

    memcpy(tm, ret, sizeof(struct tm));
}

int qemu_timedate_diff(struct tm *tm)
{
    time_t seconds;

    if (rtc_date_offset == -1)
        if (rtc_utc)
            seconds = mktimegm(tm);
        else
            seconds = mktime(tm);
    else
        seconds = mktimegm(tm) + rtc_date_offset;

    return seconds - time(NULL);
}

#ifdef _WIN32
static void socket_cleanup(void)
{
    WSACleanup();
}

static int socket_init(void)
{
    WSADATA Data;
    int ret, err;

    ret = WSAStartup(MAKEWORD(2,2), &Data);
    if (ret != 0) {
        err = WSAGetLastError();
        fprintf(stderr, "WSAStartup: %d\n", err);
        return -1;
    }
    atexit(socket_cleanup);
    return 0;
}
#endif

const char *get_opt_name(char *buf, int buf_size, const char *p, char delim)
{
    char *q;

    q = buf;
    while (*p != '\0' && *p != delim) {
        if (q && (q - buf) < buf_size - 1)
            *q++ = *p;
        p++;
    }
    if (q)
        *q = '\0';

    return p;
}

const char *get_opt_value(char *buf, int buf_size, const char *p)
{
    char *q;

    q = buf;
    while (*p != '\0') {
        if (*p == ',') {
            if (*(p + 1) != ',')
                break;
            p++;
        }
        if (q && (q - buf) < buf_size - 1)
            *q++ = *p;
        p++;
    }
    if (q)
        *q = '\0';

    return p;
}

int get_param_value(char *buf, int buf_size,
                    const char *tag, const char *str)
{
    const char *p;
    char option[128];

    p = str;
    for(;;) {
        p = get_opt_name(option, sizeof(option), p, '=');
        if (*p != '=')
            break;
        p++;
        if (!strcmp(tag, option)) {
            (void)get_opt_value(buf, buf_size, p);
            return strlen(buf);
        } else {
            p = get_opt_value(NULL, 0, p);
        }
        if (*p != ',')
            break;
        p++;
    }
    return 0;
}

int check_params(const char * const *params, const char *str)
{
    int name_buf_size = 1;
    const char *p;
    char *name_buf;
    int i, len;
    int ret = 0;

    for (i = 0; params[i] != NULL; i++) {
        len = strlen(params[i]) + 1;
        if (len > name_buf_size) {
            name_buf_size = len;
        }
    }
    name_buf = qemu_malloc(name_buf_size);

    p = str;
    while (*p != '\0') {
        p = get_opt_name(name_buf, name_buf_size, p, '=');
        if (*p != '=') {
            ret = -1;
            break;
        }
        p++;
        for(i = 0; params[i] != NULL; i++)
            if (!strcmp(params[i], name_buf))
                break;
        if (params[i] == NULL) {
            ret = -1;
            break;
        }
        p = get_opt_value(NULL, 0, p);
        if (*p != ',')
            break;
        p++;
    }

    qemu_free(name_buf);
    return ret;
}

/***********************************************************/
/* Bluetooth support */
static int nb_hcis;
static int cur_hci;
static struct HCIInfo *hci_table[MAX_NICS];

static struct bt_vlan_s {
    struct bt_scatternet_s net;
    int id;
    struct bt_vlan_s *next;
} *first_bt_vlan;

/* find or alloc a new bluetooth "VLAN" */
static struct bt_scatternet_s *qemu_find_bt_vlan(int id)
{
    struct bt_vlan_s **pvlan, *vlan;
    for (vlan = first_bt_vlan; vlan != NULL; vlan = vlan->next) {
        if (vlan->id == id)
            return &vlan->net;
    }
    vlan = qemu_mallocz(sizeof(struct bt_vlan_s));
    vlan->id = id;
    pvlan = &first_bt_vlan;
    while (*pvlan != NULL)
        pvlan = &(*pvlan)->next;
    *pvlan = vlan;
    return &vlan->net;
}

static void null_hci_send(struct HCIInfo *hci, const uint8_t *data, int len)
{
}

static int null_hci_addr_set(struct HCIInfo *hci, const uint8_t *bd_addr)
{
    return -ENOTSUP;
}

static struct HCIInfo null_hci = {
    .cmd_send = null_hci_send,
    .sco_send = null_hci_send,
    .acl_send = null_hci_send,
    .bdaddr_set = null_hci_addr_set,
};

struct HCIInfo *qemu_next_hci(void)
{
    if (cur_hci == nb_hcis)
        return &null_hci;

    return hci_table[cur_hci++];
}

static struct HCIInfo *hci_init(const char *str)
{
    char *endp;
    struct bt_scatternet_s *vlan = 0;

    if (!strcmp(str, "null"))
        /* null */
        return &null_hci;
    else if (!strncmp(str, "host", 4) && (str[4] == '\0' || str[4] == ':'))
        /* host[:hciN] */
        return bt_host_hci(str[4] ? str + 5 : "hci0");
    else if (!strncmp(str, "hci", 3)) {
        /* hci[,vlan=n] */
        if (str[3]) {
            if (!strncmp(str + 3, ",vlan=", 6)) {
                vlan = qemu_find_bt_vlan(strtol(str + 9, &endp, 0));
                if (*endp)
                    vlan = 0;
            }
        } else
            vlan = qemu_find_bt_vlan(0);
        if (vlan)
           return bt_new_hci(vlan);
    }

    fprintf(stderr, "qemu: Unknown bluetooth HCI `%s'.\n", str);

    return 0;
}

static int bt_hci_parse(const char *str)
{
    struct HCIInfo *hci;
    bdaddr_t bdaddr;

    if (nb_hcis >= MAX_NICS) {
        fprintf(stderr, "qemu: Too many bluetooth HCIs (max %i).\n", MAX_NICS);
        return -1;
    }

    hci = hci_init(str);
    if (!hci)
        return -1;

    bdaddr.b[0] = 0x52;
    bdaddr.b[1] = 0x54;
    bdaddr.b[2] = 0x00;
    bdaddr.b[3] = 0x12;
    bdaddr.b[4] = 0x34;
    bdaddr.b[5] = 0x56 + nb_hcis;
    hci->bdaddr_set(hci, bdaddr.b);

    hci_table[nb_hcis++] = hci;

    return 0;
}

static void bt_vhci_add(int vlan_id)
{
    struct bt_scatternet_s *vlan = qemu_find_bt_vlan(vlan_id);

    if (!vlan->slave)
        fprintf(stderr, "qemu: warning: adding a VHCI to "
                        "an empty scatternet %i\n", vlan_id);

    bt_vhci_init(bt_new_hci(vlan));
}

static struct bt_device_s *bt_device_add(const char *opt)
{
    struct bt_scatternet_s *vlan;
    int vlan_id = 0;
    char *endp = strstr(opt, ",vlan=");
    int len = (endp ? endp - opt : strlen(opt)) + 1;
    char devname[10];

    pstrcpy(devname, MIN(sizeof(devname), len), opt);

    if (endp) {
        vlan_id = strtol(endp + 6, &endp, 0);
        if (*endp) {
            fprintf(stderr, "qemu: unrecognised bluetooth vlan Id\n");
            return 0;
        }
    }

    vlan = qemu_find_bt_vlan(vlan_id);

    if (!vlan->slave)
        fprintf(stderr, "qemu: warning: adding a slave device to "
                        "an empty scatternet %i\n", vlan_id);

    if (!strcmp(devname, "keyboard"))
        return bt_keyboard_init(vlan);

    fprintf(stderr, "qemu: unsupported bluetooth device `%s'\n", devname);
    return 0;
}

static int bt_parse(const char *opt)
{
    const char *endp, *p;
    int vlan;

    if (strstart(opt, "hci", &endp)) {
        if (!*endp || *endp == ',') {
            if (*endp)
                if (!strstart(endp, ",vlan=", 0))
                    opt = endp + 1;

            return bt_hci_parse(opt);
       }
    } else if (strstart(opt, "vhci", &endp)) {
        if (!*endp || *endp == ',') {
            if (*endp) {
                if (strstart(endp, ",vlan=", &p)) {
                    vlan = strtol(p, (char **) &endp, 0);
                    if (*endp) {
                        fprintf(stderr, "qemu: bad scatternet '%s'\n", p);
                        return 1;
                    }
                } else {
                    fprintf(stderr, "qemu: bad parameter '%s'\n", endp + 1);
                    return 1;
                }
            } else
                vlan = 0;

            bt_vhci_add(vlan);
            return 0;
        }
    } else if (strstart(opt, "device:", &endp))
        return !bt_device_add(endp);

    fprintf(stderr, "qemu: bad bluetooth parameter '%s'\n", opt);
    return 1;
}

/***********************************************************/
/* QEMU Block devices */

#define HD_ALIAS "index=%d,media=disk"
#define CDROM_ALIAS "index=2,media=cdrom"
#define FD_ALIAS "index=%d,if=floppy"
#define PFLASH_ALIAS "if=pflash"
#define MTD_ALIAS "if=mtd"
#define SD_ALIAS "index=0,if=sd"

static int drive_opt_get_free_idx(void)
{
    int index;

    for (index = 0; index < MAX_DRIVES; index++)
        if (!drives_opt[index].used) {
            drives_opt[index].used = 1;
            return index;
        }

    return -1;
}

static int drive_get_free_idx(void)
{
    int index;

    for (index = 0; index < MAX_DRIVES; index++)
        if (!drives_table[index].used) {
            drives_table[index].used = 1;
            return index;
        }

    return -1;
}

int drive_add(const char *file, const char *fmt, ...)
{
    va_list ap;
    int index = drive_opt_get_free_idx();

    if (nb_drives_opt >= MAX_DRIVES || index == -1) {
        fprintf(stderr, "qemu: too many drives\n");
        return -1;
    }

    drives_opt[index].file = file;
    va_start(ap, fmt);
    vsnprintf(drives_opt[index].opt,
              sizeof(drives_opt[0].opt), fmt, ap);
    va_end(ap);

    nb_drives_opt++;
    return index;
}

void drive_remove(int index)
{
    drives_opt[index].used = 0;
    nb_drives_opt--;
}

int drive_get_index(BlockInterfaceType type, int bus, int unit)
{
    int index;

    /* seek interface, bus and unit */

    for (index = 0; index < MAX_DRIVES; index++)
        if (drives_table[index].type == type &&
	    drives_table[index].bus == bus &&
	    drives_table[index].unit == unit &&
	    drives_table[index].used)
        return index;

    return -1;
}

int drive_get_max_bus(BlockInterfaceType type)
{
    int max_bus;
    int index;

    max_bus = -1;
    for (index = 0; index < nb_drives; index++) {
        if(drives_table[index].type == type &&
           drives_table[index].bus > max_bus)
            max_bus = drives_table[index].bus;
    }
    return max_bus;
}

const char *drive_get_serial(BlockDriverState *bdrv)
{
    int index;

    for (index = 0; index < nb_drives; index++)
        if (drives_table[index].bdrv == bdrv)
            return drives_table[index].serial;

    return "\0";
}

BlockInterfaceErrorAction drive_get_onerror(BlockDriverState *bdrv)
{
    int index;

    for (index = 0; index < nb_drives; index++)
        if (drives_table[index].bdrv == bdrv)
            return drives_table[index].onerror;

    return BLOCK_ERR_STOP_ENOSPC;
}

static void bdrv_format_print(void *opaque, const char *name)
{
    fprintf(stderr, " %s", name);
}

void drive_uninit(BlockDriverState *bdrv)
{
    int i;

    for (i = 0; i < MAX_DRIVES; i++)
        if (drives_table[i].bdrv == bdrv) {
            drives_table[i].bdrv = NULL;
            drives_table[i].used = 0;
            drive_remove(drives_table[i].drive_opt_idx);
            nb_drives--;
            break;
        }
}

int drive_init(struct drive_opt *arg, int snapshot, void *opaque)
{
    char buf[128];
    char file[1024];
    char devname[128];
    char serial[21];
    const char *mediastr = "";
    BlockInterfaceType type;
    enum { MEDIA_DISK, MEDIA_CDROM } media;
    int bus_id, unit_id;
    int cyls, heads, secs, translation;
    BlockDriverState *bdrv;
    BlockDriver *drv = NULL;
    QEMUMachine *machine = opaque;
    int max_devs;
    int index;
    int cache;
    int bdrv_flags, onerror;
    int drives_table_idx;
    char *str = arg->opt;
    static const char * const params[] = { "bus", "unit", "if", "index",
                                           "cyls", "heads", "secs", "trans",
                                           "media", "snapshot", "file",
                                           "cache", "format", "serial", "werror",
                                           "boot", NULL };

    if (check_params(params, str) < 0) {
         fprintf(stderr, "qemu: unknown parameter '%s' in '%s'\n",
                         buf, str);
         return -1;
    }

    file[0] = 0;
    cyls = heads = secs = 0;
    bus_id = 0;
    unit_id = -1;
    translation = BIOS_ATA_TRANSLATION_AUTO;
    index = -1;
    cache = 3;

    if (machine->use_scsi) {
        type = IF_SCSI;
        max_devs = MAX_SCSI_DEVS;
        pstrcpy(devname, sizeof(devname), "scsi");
    } else {
        type = IF_IDE;
        max_devs = MAX_IDE_DEVS;
        pstrcpy(devname, sizeof(devname), "ide");
    }
    media = MEDIA_DISK;

    /* extract parameters */

    if (get_param_value(buf, sizeof(buf), "bus", str)) {
        bus_id = strtol(buf, NULL, 0);
	if (bus_id < 0) {
	    fprintf(stderr, "qemu: '%s' invalid bus id\n", str);
	    return -1;
	}
    }

    if (get_param_value(buf, sizeof(buf), "unit", str)) {
        unit_id = strtol(buf, NULL, 0);
	if (unit_id < 0) {
	    fprintf(stderr, "qemu: '%s' invalid unit id\n", str);
	    return -1;
	}
    }

    if (get_param_value(buf, sizeof(buf), "if", str)) {
        pstrcpy(devname, sizeof(devname), buf);
        if (!strcmp(buf, "ide")) {
	    type = IF_IDE;
            max_devs = MAX_IDE_DEVS;
        } else if (!strcmp(buf, "scsi")) {
	    type = IF_SCSI;
            max_devs = MAX_SCSI_DEVS;
        } else if (!strcmp(buf, "floppy")) {
	    type = IF_FLOPPY;
            max_devs = 0;
        } else if (!strcmp(buf, "pflash")) {
	    type = IF_PFLASH;
            max_devs = 0;
	} else if (!strcmp(buf, "mtd")) {
	    type = IF_MTD;
            max_devs = 0;
	} else if (!strcmp(buf, "sd")) {
	    type = IF_SD;
            max_devs = 0;
        } else if (!strcmp(buf, "virtio")) {
            type = IF_VIRTIO;
            max_devs = 0;
	} else if (!strcmp(buf, "xen")) {
	    type = IF_XEN;
            max_devs = 0;
	} else {
            fprintf(stderr, "qemu: '%s' unsupported bus type '%s'\n", str, buf);
            return -1;
	}
    }

    if (get_param_value(buf, sizeof(buf), "index", str)) {
        index = strtol(buf, NULL, 0);
	if (index < 0) {
	    fprintf(stderr, "qemu: '%s' invalid index\n", str);
	    return -1;
	}
    }

    if (get_param_value(buf, sizeof(buf), "cyls", str)) {
        cyls = strtol(buf, NULL, 0);
    }

    if (get_param_value(buf, sizeof(buf), "heads", str)) {
        heads = strtol(buf, NULL, 0);
    }

    if (get_param_value(buf, sizeof(buf), "secs", str)) {
        secs = strtol(buf, NULL, 0);
    }

    if (cyls || heads || secs) {
        if (cyls < 1 || cyls > 16383) {
            fprintf(stderr, "qemu: '%s' invalid physical cyls number\n", str);
	    return -1;
	}
        if (heads < 1 || heads > 16) {
            fprintf(stderr, "qemu: '%s' invalid physical heads number\n", str);
	    return -1;
	}
        if (secs < 1 || secs > 63) {
            fprintf(stderr, "qemu: '%s' invalid physical secs number\n", str);
	    return -1;
	}
    }

    if (get_param_value(buf, sizeof(buf), "trans", str)) {
        if (!cyls) {
            fprintf(stderr,
                    "qemu: '%s' trans must be used with cyls,heads and secs\n",
                    str);
            return -1;
        }
        if (!strcmp(buf, "none"))
            translation = BIOS_ATA_TRANSLATION_NONE;
        else if (!strcmp(buf, "lba"))
            translation = BIOS_ATA_TRANSLATION_LBA;
        else if (!strcmp(buf, "auto"))
            translation = BIOS_ATA_TRANSLATION_AUTO;
	else {
            fprintf(stderr, "qemu: '%s' invalid translation type\n", str);
	    return -1;
	}
    }

    if (get_param_value(buf, sizeof(buf), "media", str)) {
        if (!strcmp(buf, "disk")) {
	    media = MEDIA_DISK;
	} else if (!strcmp(buf, "cdrom")) {
            if (cyls || secs || heads) {
                fprintf(stderr,
                        "qemu: '%s' invalid physical CHS format\n", str);
	        return -1;
            }
	    media = MEDIA_CDROM;
	} else {
	    fprintf(stderr, "qemu: '%s' invalid media\n", str);
	    return -1;
	}
    }

    if (get_param_value(buf, sizeof(buf), "snapshot", str)) {
        if (!strcmp(buf, "on"))
	    snapshot = 1;
        else if (!strcmp(buf, "off"))
	    snapshot = 0;
	else {
	    fprintf(stderr, "qemu: '%s' invalid snapshot option\n", str);
	    return -1;
	}
    }

    if (get_param_value(buf, sizeof(buf), "cache", str)) {
        if (!strcmp(buf, "off") || !strcmp(buf, "none"))
            cache = 0;
        else if (!strcmp(buf, "writethrough"))
            cache = 1;
        else if (!strcmp(buf, "writeback"))
            cache = 2;
        else {
           fprintf(stderr, "qemu: invalid cache option\n");
           return -1;
        }
    }

    if (get_param_value(buf, sizeof(buf), "format", str)) {
       if (strcmp(buf, "?") == 0) {
            fprintf(stderr, "qemu: Supported formats:");
            bdrv_iterate_format(bdrv_format_print, NULL);
            fprintf(stderr, "\n");
	    return -1;
        }
        drv = bdrv_find_format(buf);
        if (!drv) {
            fprintf(stderr, "qemu: '%s' invalid format\n", buf);
            return -1;
        }
    }

    if (get_param_value(buf, sizeof(buf), "boot", str)) {
	if (!strcmp(buf, "on")) {
	    if (extboot_drive != -1) {
		fprintf(stderr, "qemu: two bootable drives specified\n");
		return -1;
	    }
	    extboot_drive = nb_drives;
	} else if (strcmp(buf, "off")) {
	    fprintf(stderr, "qemu: '%s' invalid boot option\n", str);
	    return -1;
	}
    }

    if (arg->file == NULL)
        get_param_value(file, sizeof(file), "file", str);
    else
        pstrcpy(file, sizeof(file), arg->file);

    if (!get_param_value(serial, sizeof(serial), "serial", str))
	    memset(serial, 0,  sizeof(serial));

    onerror = BLOCK_ERR_STOP_ENOSPC;
    if (get_param_value(buf, sizeof(serial), "werror", str)) {
        if (type != IF_IDE && type != IF_SCSI && type != IF_VIRTIO) {
            fprintf(stderr, "werror is no supported by this format\n");
            return -1;
        }
        if (!strcmp(buf, "ignore"))
            onerror = BLOCK_ERR_IGNORE;
        else if (!strcmp(buf, "enospc"))
            onerror = BLOCK_ERR_STOP_ENOSPC;
        else if (!strcmp(buf, "stop"))
            onerror = BLOCK_ERR_STOP_ANY;
        else if (!strcmp(buf, "report"))
            onerror = BLOCK_ERR_REPORT;
        else {
            fprintf(stderr, "qemu: '%s' invalid write error action\n", buf);
            return -1;
        }
    }

    /* compute bus and unit according index */

    if (index != -1) {
        if (bus_id != 0 || unit_id != -1) {
            fprintf(stderr,
                    "qemu: '%s' index cannot be used with bus and unit\n", str);
            return -1;
        }
        if (max_devs == 0)
        {
            unit_id = index;
            bus_id = 0;
        } else {
            unit_id = index % max_devs;
            bus_id = index / max_devs;
        }
    }

    /* if user doesn't specify a unit_id,
     * try to find the first free
     */

    if (unit_id == -1) {
       unit_id = 0;
       while (drive_get_index(type, bus_id, unit_id) != -1) {
           unit_id++;
           if (max_devs && unit_id >= max_devs) {
               unit_id -= max_devs;
               bus_id++;
           }
       }
    }

    /* check unit id */

    if (max_devs && unit_id >= max_devs) {
        fprintf(stderr, "qemu: '%s' unit %d too big (max is %d)\n",
                        str, unit_id, max_devs - 1);
        return -1;
    }

    /*
     * ignore multiple definitions
     */

    if (drive_get_index(type, bus_id, unit_id) != -1)
        return -2;

    /* init */

    if (type == IF_IDE || type == IF_SCSI)
        mediastr = (media == MEDIA_CDROM) ? "-cd" : "-hd";
    if (max_devs)
        snprintf(buf, sizeof(buf), "%s%i%s%i",
                 devname, bus_id, mediastr, unit_id);
    else
        snprintf(buf, sizeof(buf), "%s%s%i",
                 devname, mediastr, unit_id);
    bdrv = bdrv_new(buf);
    drives_table_idx = drive_get_free_idx();
    drives_table[drives_table_idx].bdrv = bdrv;
    drives_table[drives_table_idx].type = type;
    drives_table[drives_table_idx].bus = bus_id;
    drives_table[drives_table_idx].unit = unit_id;
    drives_table[drives_table_idx].onerror = onerror;
    drives_table[drives_table_idx].drive_opt_idx = arg - drives_opt;
    strncpy(drives_table[drives_table_idx].serial, serial, sizeof(serial));
    nb_drives++;

    switch(type) {
    case IF_IDE:
    case IF_SCSI:
    case IF_XEN:
        switch(media) {
	case MEDIA_DISK:
            if (cyls != 0) {
                bdrv_set_geometry_hint(bdrv, cyls, heads, secs);
                bdrv_set_translation_hint(bdrv, translation);
            }
	    break;
	case MEDIA_CDROM:
            bdrv_set_type_hint(bdrv, BDRV_TYPE_CDROM);
	    break;
	}
        break;
    case IF_SD:
        /* FIXME: This isn't really a floppy, but it's a reasonable
           approximation.  */
    case IF_FLOPPY:
        bdrv_set_type_hint(bdrv, BDRV_TYPE_FLOPPY);
        break;
    case IF_PFLASH:
    case IF_MTD:
    case IF_VIRTIO:
        break;
    }
    if (!file[0])
        return -2;
    bdrv_flags = 0;
    if (snapshot) {
        bdrv_flags |= BDRV_O_SNAPSHOT;
        cache = 2; /* always use write-back with snapshot */
    }
    if (cache == 0) /* no caching */
        bdrv_flags |= BDRV_O_NOCACHE;
    else if (cache == 2) /* write-back */
        bdrv_flags |= BDRV_O_CACHE_WB;
    else if (cache == 3) /* not specified */
        bdrv_flags |= BDRV_O_CACHE_DEF;
    if (bdrv_open2(bdrv, file, bdrv_flags, drv) < 0) {
        fprintf(stderr, "qemu: could not open disk image %s\n",
                        file);
        return -1;
    }
    if (bdrv_key_required(bdrv))
        autostart = 0;
    return drives_table_idx;
}

static void numa_add(const char *optarg)
{
    char option[128];
    char *endptr;
    unsigned long long value, endvalue;
    int nodenr;

    optarg = get_opt_name(option, 128, optarg, ',') + 1;
    if (!strcmp(option, "node")) {
        if (get_param_value(option, 128, "nodeid", optarg) == 0) {
            nodenr = nb_numa_nodes;
        } else {
            nodenr = strtoull(option, NULL, 10);
        }

        if (get_param_value(option, 128, "mem", optarg) == 0) {
            node_mem[nodenr] = 0;
        } else {
            value = strtoull(option, &endptr, 0);
            switch (*endptr) {
            case 0: case 'M': case 'm':
                value <<= 20;
                break;
            case 'G': case 'g':
                value <<= 30;
                break;
            }
            node_mem[nodenr] = value;
        }
        if (get_param_value(option, 128, "cpus", optarg) == 0) {
            node_cpumask[nodenr] = 0;
        } else {
            value = strtoull(option, &endptr, 10);
            if (value >= 64) {
                value = 63;
                fprintf(stderr, "only 64 CPUs in NUMA mode supported.\n");
            } else {
                if (*endptr == '-') {
                    endvalue = strtoull(endptr+1, &endptr, 10);
                    if (endvalue >= 63) {
                        endvalue = 62;
                        fprintf(stderr,
                            "only 63 CPUs in NUMA mode supported.\n");
                    }
                    value = (1 << (endvalue + 1)) - (1 << value);
                } else {
                    value = 1 << value;
                }
            }
            node_cpumask[nodenr] = value;
        }
        nb_numa_nodes++;
    }
    return;
}

/***********************************************************/
/* USB devices */

static USBPort *used_usb_ports;
static USBPort *free_usb_ports;

/* ??? Maybe change this to register a hub to keep track of the topology.  */
void qemu_register_usb_port(USBPort *port, void *opaque, int index,
                            usb_attachfn attach)
{
    port->opaque = opaque;
    port->index = index;
    port->attach = attach;
    port->next = free_usb_ports;
    free_usb_ports = port;
}

int usb_device_add_dev(USBDevice *dev)
{
    USBPort *port;

    /* Find a USB port to add the device to.  */
    port = free_usb_ports;
    if (!port->next) {
        USBDevice *hub;

        /* Create a new hub and chain it on.  */
        free_usb_ports = NULL;
        port->next = used_usb_ports;
        used_usb_ports = port;

        hub = usb_hub_init(VM_USB_HUB_SIZE);
        usb_attach(port, hub);
        port = free_usb_ports;
    }

    free_usb_ports = port->next;
    port->next = used_usb_ports;
    used_usb_ports = port;
    usb_attach(port, dev);
    return 0;
}

static void usb_msd_password_cb(void *opaque, int err)
{
    USBDevice *dev = opaque;

    if (!err)
        usb_device_add_dev(dev);
    else
        dev->handle_destroy(dev);
}

static int usb_device_add(const char *devname, int is_hotplug)
{
    const char *p;
    USBDevice *dev;

    if (!free_usb_ports)
        return -1;

    if (strstart(devname, "host:", &p)) {
        dev = usb_host_device_open(p);
    } else if (!strcmp(devname, "mouse")) {
        dev = usb_mouse_init();
    } else if (!strcmp(devname, "tablet")) {
        dev = usb_tablet_init();
    } else if (!strcmp(devname, "keyboard")) {
        dev = usb_keyboard_init();
    } else if (strstart(devname, "disk:", &p)) {
        BlockDriverState *bs;

        dev = usb_msd_init(p);
        if (!dev)
            return -1;
        bs = usb_msd_get_bdrv(dev);
        if (bdrv_key_required(bs)) {
            autostart = 0;
            if (is_hotplug) {
                monitor_read_bdrv_key_start(cur_mon, bs, usb_msd_password_cb,
                                            dev);
                return 0;
            }
        }
    } else if (!strcmp(devname, "wacom-tablet")) {
        dev = usb_wacom_init();
    } else if (strstart(devname, "serial:", &p)) {
        dev = usb_serial_init(p);
#ifdef CONFIG_BRLAPI
    } else if (!strcmp(devname, "braille")) {
        dev = usb_baum_init();
#endif
    } else if (strstart(devname, "net:", &p)) {
        int nic = nb_nics;

        if (net_client_init("nic", p) < 0)
            return -1;
        nd_table[nic].model = "usb";
        dev = usb_net_init(&nd_table[nic]);
    } else if (!strcmp(devname, "bt") || strstart(devname, "bt:", &p)) {
        dev = usb_bt_init(devname[2] ? hci_init(p) :
                        bt_new_hci(qemu_find_bt_vlan(0)));
    } else {
        return -1;
    }
    if (!dev)
        return -1;

    return usb_device_add_dev(dev);
}

int usb_device_del_addr(int bus_num, int addr)
{
    USBPort *port;
    USBPort **lastp;
    USBDevice *dev;

    if (!used_usb_ports)
        return -1;

    if (bus_num != 0)
        return -1;

    lastp = &used_usb_ports;
    port = used_usb_ports;
    while (port && port->dev->addr != addr) {
        lastp = &port->next;
        port = port->next;
    }

    if (!port)
        return -1;

    dev = port->dev;
    *lastp = port->next;
    usb_attach(port, NULL);
    dev->handle_destroy(dev);
    port->next = free_usb_ports;
    free_usb_ports = port;
    return 0;
}

static int usb_device_del(const char *devname)
{
    int bus_num, addr;
    const char *p;

    if (strstart(devname, "host:", &p))
        return usb_host_device_close(p);

    if (!used_usb_ports)
        return -1;

    p = strchr(devname, '.');
    if (!p)
        return -1;
    bus_num = strtoul(devname, NULL, 0);
    addr = strtoul(p + 1, NULL, 0);

    return usb_device_del_addr(bus_num, addr);
}

void do_usb_add(Monitor *mon, const char *devname)
{
    usb_device_add(devname, 1);
}

void do_usb_del(Monitor *mon, const char *devname)
{
    usb_device_del(devname);
}

void usb_info(Monitor *mon)
{
    USBDevice *dev;
    USBPort *port;
    const char *speed_str;

    if (!usb_enabled) {
        monitor_printf(mon, "USB support not enabled\n");
        return;
    }

    for (port = used_usb_ports; port; port = port->next) {
        dev = port->dev;
        if (!dev)
            continue;
        switch(dev->speed) {
        case USB_SPEED_LOW:
            speed_str = "1.5";
            break;
        case USB_SPEED_FULL:
            speed_str = "12";
            break;
        case USB_SPEED_HIGH:
            speed_str = "480";
            break;
        default:
            speed_str = "?";
            break;
        }
        monitor_printf(mon, "  Device %d.%d, Speed %s Mb/s, Product %s\n",
                       0, dev->addr, speed_str, dev->devname);
    }
}

/***********************************************************/
/* PCMCIA/Cardbus */

static struct pcmcia_socket_entry_s {
    struct pcmcia_socket_s *socket;
    struct pcmcia_socket_entry_s *next;
} *pcmcia_sockets = 0;

void pcmcia_socket_register(struct pcmcia_socket_s *socket)
{
    struct pcmcia_socket_entry_s *entry;

    entry = qemu_malloc(sizeof(struct pcmcia_socket_entry_s));
    entry->socket = socket;
    entry->next = pcmcia_sockets;
    pcmcia_sockets = entry;
}

void pcmcia_socket_unregister(struct pcmcia_socket_s *socket)
{
    struct pcmcia_socket_entry_s *entry, **ptr;

    ptr = &pcmcia_sockets;
    for (entry = *ptr; entry; ptr = &entry->next, entry = *ptr)
        if (entry->socket == socket) {
            *ptr = entry->next;
            qemu_free(entry);
        }
}

void pcmcia_info(Monitor *mon)
{
    struct pcmcia_socket_entry_s *iter;

    if (!pcmcia_sockets)
        monitor_printf(mon, "No PCMCIA sockets\n");

    for (iter = pcmcia_sockets; iter; iter = iter->next)
        monitor_printf(mon, "%s: %s\n", iter->socket->slot_string,
                       iter->socket->attached ? iter->socket->card_string :
                       "Empty");
}

/***********************************************************/
/* register display */

struct DisplayAllocator default_allocator = {
    defaultallocator_create_displaysurface,
    defaultallocator_resize_displaysurface,
    defaultallocator_free_displaysurface
};

void register_displaystate(DisplayState *ds)
{
    DisplayState **s;
    s = &display_state;
    while (*s != NULL)
        s = &(*s)->next;
    ds->next = NULL;
    *s = ds;
}

DisplayState *get_displaystate(void)
{
    return display_state;
}

DisplayAllocator *register_displayallocator(DisplayState *ds, DisplayAllocator *da)
{
    if(ds->allocator ==  &default_allocator) ds->allocator = da;
    return ds->allocator;
}

/* dumb display */

static void dumb_display_init(void)
{
    DisplayState *ds = qemu_mallocz(sizeof(DisplayState));
    ds->allocator = &default_allocator;
    ds->surface = qemu_create_displaysurface(ds, 640, 480);
    register_displaystate(ds);
}

/***********************************************************/
/* I/O handling */

typedef struct IOHandlerRecord {
    int fd;
    IOCanRWHandler *fd_read_poll;
    IOHandler *fd_read;
    IOHandler *fd_write;
    int deleted;
    void *opaque;
    /* temporary data */
    struct pollfd *ufd;
    struct IOHandlerRecord *next;
} IOHandlerRecord;

static IOHandlerRecord *first_io_handler;

/* XXX: fd_read_poll should be suppressed, but an API change is
   necessary in the character devices to suppress fd_can_read(). */
int qemu_set_fd_handler2(int fd,
                         IOCanRWHandler *fd_read_poll,
                         IOHandler *fd_read,
                         IOHandler *fd_write,
                         void *opaque)
{
    IOHandlerRecord **pioh, *ioh;

    if (!fd_read && !fd_write) {
        pioh = &first_io_handler;
        for(;;) {
            ioh = *pioh;
            if (ioh == NULL)
                break;
            if (ioh->fd == fd) {
                ioh->deleted = 1;
                break;
            }
            pioh = &ioh->next;
        }
    } else {
        for(ioh = first_io_handler; ioh != NULL; ioh = ioh->next) {
            if (ioh->fd == fd)
                goto found;
        }
        ioh = qemu_mallocz(sizeof(IOHandlerRecord));
        ioh->next = first_io_handler;
        first_io_handler = ioh;
    found:
        ioh->fd = fd;
        ioh->fd_read_poll = fd_read_poll;
        ioh->fd_read = fd_read;
        ioh->fd_write = fd_write;
        ioh->opaque = opaque;
        ioh->deleted = 0;
    }
    main_loop_break();
    return 0;
}

int qemu_set_fd_handler(int fd,
                        IOHandler *fd_read,
                        IOHandler *fd_write,
                        void *opaque)
{
    return qemu_set_fd_handler2(fd, NULL, fd_read, fd_write, opaque);
}

#ifdef _WIN32
/***********************************************************/
/* Polling handling */

typedef struct PollingEntry {
    PollingFunc *func;
    void *opaque;
    struct PollingEntry *next;
} PollingEntry;

static PollingEntry *first_polling_entry;

int qemu_add_polling_cb(PollingFunc *func, void *opaque)
{
    PollingEntry **ppe, *pe;
    pe = qemu_mallocz(sizeof(PollingEntry));
    pe->func = func;
    pe->opaque = opaque;
    for(ppe = &first_polling_entry; *ppe != NULL; ppe = &(*ppe)->next);
    *ppe = pe;
    return 0;
}

void qemu_del_polling_cb(PollingFunc *func, void *opaque)
{
    PollingEntry **ppe, *pe;
    for(ppe = &first_polling_entry; *ppe != NULL; ppe = &(*ppe)->next) {
        pe = *ppe;
        if (pe->func == func && pe->opaque == opaque) {
            *ppe = pe->next;
            qemu_free(pe);
            break;
        }
    }
}

/***********************************************************/
/* Wait objects support */
typedef struct WaitObjects {
    int num;
    HANDLE events[MAXIMUM_WAIT_OBJECTS + 1];
    WaitObjectFunc *func[MAXIMUM_WAIT_OBJECTS + 1];
    void *opaque[MAXIMUM_WAIT_OBJECTS + 1];
} WaitObjects;

static WaitObjects wait_objects = {0};

int qemu_add_wait_object(HANDLE handle, WaitObjectFunc *func, void *opaque)
{
    WaitObjects *w = &wait_objects;

    if (w->num >= MAXIMUM_WAIT_OBJECTS)
        return -1;
    w->events[w->num] = handle;
    w->func[w->num] = func;
    w->opaque[w->num] = opaque;
    w->num++;
    return 0;
}

void qemu_del_wait_object(HANDLE handle, WaitObjectFunc *func, void *opaque)
{
    int i, found;
    WaitObjects *w = &wait_objects;

    found = 0;
    for (i = 0; i < w->num; i++) {
        if (w->events[i] == handle)
            found = 1;
        if (found) {
            w->events[i] = w->events[i + 1];
            w->func[i] = w->func[i + 1];
            w->opaque[i] = w->opaque[i + 1];
        }
    }
    if (found)
        w->num--;
}
#endif

/***********************************************************/
/* ram save/restore */

static int ram_get_page(QEMUFile *f, uint8_t *buf, int len)
{
    int v;

    v = qemu_get_byte(f);
    switch(v) {
    case 0:
        if (qemu_get_buffer(f, buf, len) != len)
            return -EIO;
        break;
    case 1:
        v = qemu_get_byte(f);
        memset(buf, v, len);
        break;
    default:
        return -EINVAL;
    }

    if (qemu_file_has_error(f))
        return -EIO;

    return 0;
}

static int ram_load_v1(QEMUFile *f, void *opaque)
{
    int ret;
    ram_addr_t i;

    if (qemu_get_be32(f) != last_ram_offset)
        return -EINVAL;
    for(i = 0; i < last_ram_offset; i+= TARGET_PAGE_SIZE) {
        if (kvm_enabled() && (i>=0xa0000) && (i<0xc0000)) /* do not access video-addresses */
            continue;
        ret = ram_get_page(f, qemu_get_ram_ptr(i), TARGET_PAGE_SIZE);
        if (ret)
            return ret;
    }
    return 0;
}

#define BDRV_HASH_BLOCK_SIZE 1024
#define IOBUF_SIZE 4096
#define RAM_CBLOCK_MAGIC 0xfabe

typedef struct RamDecompressState {
    z_stream zstream;
    QEMUFile *f;
    uint8_t buf[IOBUF_SIZE];
} RamDecompressState;

static int ram_decompress_open(RamDecompressState *s, QEMUFile *f)
{
    int ret;
    memset(s, 0, sizeof(*s));
    s->f = f;
    ret = inflateInit(&s->zstream);
    if (ret != Z_OK)
        return -1;
    return 0;
}

static int ram_decompress_buf(RamDecompressState *s, uint8_t *buf, int len)
{
    int ret, clen;

    s->zstream.avail_out = len;
    s->zstream.next_out = buf;
    while (s->zstream.avail_out > 0) {
        if (s->zstream.avail_in == 0) {
            if (qemu_get_be16(s->f) != RAM_CBLOCK_MAGIC)
                return -1;
            clen = qemu_get_be16(s->f);
            if (clen > IOBUF_SIZE)
                return -1;
            qemu_get_buffer(s->f, s->buf, clen);
            s->zstream.avail_in = clen;
            s->zstream.next_in = s->buf;
        }
        ret = inflate(&s->zstream, Z_PARTIAL_FLUSH);
        if (ret != Z_OK && ret != Z_STREAM_END) {
            return -1;
        }
    }
    return 0;
}

static void ram_decompress_close(RamDecompressState *s)
{
    inflateEnd(&s->zstream);
}

#define RAM_SAVE_FLAG_FULL	0x01
#define RAM_SAVE_FLAG_COMPRESS	0x02
#define RAM_SAVE_FLAG_MEM_SIZE	0x04
#define RAM_SAVE_FLAG_PAGE	0x08
#define RAM_SAVE_FLAG_EOS	0x10

static int is_dup_page(uint8_t *page, uint8_t ch)
{
    uint32_t val = ch << 24 | ch << 16 | ch << 8 | ch;
    uint32_t *array = (uint32_t *)page;
    int i;

    for (i = 0; i < (TARGET_PAGE_SIZE / 4); i++) {
        if (array[i] != val)
            return 0;
    }

    return 1;
}

static int ram_save_block(QEMUFile *f)
{
    static ram_addr_t current_addr = 0;
    ram_addr_t saved_addr = current_addr;
    ram_addr_t addr = 0;
    int found = 0;

    while (addr < last_ram_offset) {
        if (kvm_enabled() && current_addr == 0) {
            int r;
            r = kvm_update_dirty_pages_log();
            if (r) {
                fprintf(stderr, "%s: update dirty pages log failed %d\n", __FUNCTION__, r);
                qemu_file_set_error(f);
                return 0;
            }
        }
        if (cpu_physical_memory_get_dirty(current_addr, MIGRATION_DIRTY_FLAG)) {
            uint8_t *p;

            cpu_physical_memory_reset_dirty(current_addr,
                                            current_addr + TARGET_PAGE_SIZE,
                                            MIGRATION_DIRTY_FLAG);

            p = qemu_get_ram_ptr(current_addr);

            if (is_dup_page(p, *p)) {
                qemu_put_be64(f, current_addr | RAM_SAVE_FLAG_COMPRESS);
                qemu_put_byte(f, *p);
            } else {
                qemu_put_be64(f, current_addr | RAM_SAVE_FLAG_PAGE);
                qemu_put_buffer(f, p, TARGET_PAGE_SIZE);
            }

            found = 1;
            break;
        }
        addr += TARGET_PAGE_SIZE;
        current_addr = (saved_addr + addr) % last_ram_offset;
    }

    return found;
}

static ram_addr_t ram_save_threshold = 10;

static ram_addr_t ram_save_remaining(void)
{
    ram_addr_t addr;
    ram_addr_t count = 0;

    for (addr = 0; addr < last_ram_offset; addr += TARGET_PAGE_SIZE) {
        if (cpu_physical_memory_get_dirty(addr, MIGRATION_DIRTY_FLAG))
            count++;
    }

    return count;
}

static int ram_save_live(QEMUFile *f, int stage, void *opaque)
{
    ram_addr_t addr;

    if (stage == 1) {
        /* Make sure all dirty bits are set */
        for (addr = 0; addr < last_ram_offset; addr += TARGET_PAGE_SIZE) {
            if (!cpu_physical_memory_get_dirty(addr, MIGRATION_DIRTY_FLAG))
                cpu_physical_memory_set_dirty(addr);
        }
        
        /* Enable dirty memory tracking */
        cpu_physical_memory_set_dirty_tracking(1);

        qemu_put_be64(f, last_ram_offset | RAM_SAVE_FLAG_MEM_SIZE);
    }

    while (!qemu_file_rate_limit(f)) {
        int ret;

        ret = ram_save_block(f);
        if (ret == 0) /* no more blocks */
            break;
    }

    /* try transferring iterative blocks of memory */

    if (stage == 3) {

        /* flush all remaining blocks regardless of rate limiting */
        while (ram_save_block(f) != 0);
        cpu_physical_memory_set_dirty_tracking(0);
    }

    qemu_put_be64(f, RAM_SAVE_FLAG_EOS);

    return (stage == 2) && (ram_save_remaining() < ram_save_threshold);
}

static int ram_load_dead(QEMUFile *f, void *opaque)
{
    RamDecompressState s1, *s = &s1;
    uint8_t buf[10];
    ram_addr_t i;

    if (ram_decompress_open(s, f) < 0)
        return -EINVAL;
    for(i = 0; i < last_ram_offset; i+= BDRV_HASH_BLOCK_SIZE) {
        if (kvm_enabled() && (i>=0xa0000) && (i<0xc0000)) /* do not access video-addresses */
            continue;
        if (ram_decompress_buf(s, buf, 1) < 0) {
            fprintf(stderr, "Error while reading ram block header\n");
            goto error;
        }
        if (buf[0] == 0) {
            if (ram_decompress_buf(s, qemu_get_ram_ptr(i),
                                   BDRV_HASH_BLOCK_SIZE) < 0) {
                fprintf(stderr, "Error while reading ram block address=0x%08" PRIx64, (uint64_t)i);
                goto error;
            }
        } else {
        error:
            printf("Error block header\n");
            return -EINVAL;
        }
    }
    ram_decompress_close(s);

    return 0;
}

static int ram_load(QEMUFile *f, void *opaque, int version_id)
{
    ram_addr_t addr;
    int flags;

    if (version_id == 1)
        return ram_load_v1(f, opaque);

    if (version_id == 2) {
        if (qemu_get_be32(f) != last_ram_offset)
            return -EINVAL;
        return ram_load_dead(f, opaque);
    }

    if (version_id != 3)
        return -EINVAL;

    do {
        addr = qemu_get_be64(f);

        flags = addr & ~TARGET_PAGE_MASK;
        addr &= TARGET_PAGE_MASK;

        if (flags & RAM_SAVE_FLAG_MEM_SIZE) {
            if (addr != last_ram_offset)
                return -EINVAL;
        }

        if (flags & RAM_SAVE_FLAG_FULL) {
            if (ram_load_dead(f, opaque) < 0)
                return -EINVAL;
        }
        
        if (flags & RAM_SAVE_FLAG_COMPRESS) {
            uint8_t ch = qemu_get_byte(f);
            memset(qemu_get_ram_ptr(addr), ch, TARGET_PAGE_SIZE);
        } else if (flags & RAM_SAVE_FLAG_PAGE)
            qemu_get_buffer(f, qemu_get_ram_ptr(addr), TARGET_PAGE_SIZE);
    } while (!(flags & RAM_SAVE_FLAG_EOS));

    return 0;
}

void qemu_service_io(void)
{
    qemu_notify_event();
}

/***********************************************************/
/* bottom halves (can be seen as timers which expire ASAP) */

struct QEMUBH {
    QEMUBHFunc *cb;
    void *opaque;
    int scheduled;
    int idle;
    int deleted;
    QEMUBH *next;
};

static QEMUBH *first_bh = NULL;

QEMUBH *qemu_bh_new(QEMUBHFunc *cb, void *opaque)
{
    QEMUBH *bh;
    bh = qemu_mallocz(sizeof(QEMUBH));
    bh->cb = cb;
    bh->opaque = opaque;
    bh->next = first_bh;
    first_bh = bh;
    return bh;
}

int qemu_bh_poll(void)
{
    QEMUBH *bh, **bhp;
    int ret;

    ret = 0;
    for (bh = first_bh; bh; bh = bh->next) {
        if (!bh->deleted && bh->scheduled) {
            bh->scheduled = 0;
            if (!bh->idle)
                ret = 1;
            bh->idle = 0;
            bh->cb(bh->opaque);
        }
    }

    /* remove deleted bhs */
    bhp = &first_bh;
    while (*bhp) {
        bh = *bhp;
        if (bh->deleted) {
            *bhp = bh->next;
            qemu_free(bh);
        } else
            bhp = &bh->next;
    }

    return ret;
}

void qemu_bh_schedule_idle(QEMUBH *bh)
{
    if (bh->scheduled)
        return;
    bh->scheduled = 1;
    bh->idle = 1;
}

void qemu_bh_schedule(QEMUBH *bh)
{
    if (bh->scheduled)
        return;
    bh->scheduled = 1;
    bh->idle = 0;
    /* stop the currently executing CPU to execute the BH ASAP */
<<<<<<< HEAD
    if (env) {
        cpu_exit(env);
    }
    main_loop_break();
=======
    qemu_notify_event();
>>>>>>> 72af9170
}

void qemu_bh_cancel(QEMUBH *bh)
{
    bh->scheduled = 0;
}

void qemu_bh_delete(QEMUBH *bh)
{
    bh->scheduled = 0;
    bh->deleted = 1;
}

static void qemu_bh_update_timeout(int *timeout)
{
    QEMUBH *bh;

    for (bh = first_bh; bh; bh = bh->next) {
        if (!bh->deleted && bh->scheduled) {
            if (bh->idle) {
                /* idle bottom halves will be polled at least
                 * every 10ms */
                *timeout = MIN(10, *timeout);
            } else {
                /* non-idle bottom halves will be executed
                 * immediately */
                *timeout = 0;
                break;
            }
        }
    }
}

/***********************************************************/
/* machine registration */

static QEMUMachine *first_machine = NULL;
QEMUMachine *current_machine = NULL;

int qemu_register_machine(QEMUMachine *m)
{
    QEMUMachine **pm;
    pm = &first_machine;
    while (*pm != NULL)
        pm = &(*pm)->next;
    m->next = NULL;
    *pm = m;
    return 0;
}

static QEMUMachine *find_machine(const char *name)
{
    QEMUMachine *m;

    for(m = first_machine; m != NULL; m = m->next) {
        if (!strcmp(m->name, name))
            return m;
    }
    return NULL;
}

/***********************************************************/
/* main execution loop */

static void gui_update(void *opaque)
{
    uint64_t interval = GUI_REFRESH_INTERVAL;
    DisplayState *ds = opaque;
    DisplayChangeListener *dcl = ds->listeners;

    dpy_refresh(ds);

    while (dcl != NULL) {
        if (dcl->gui_timer_interval &&
            dcl->gui_timer_interval < interval)
            interval = dcl->gui_timer_interval;
        dcl = dcl->next;
    }
    qemu_mod_timer(ds->gui_timer, interval + qemu_get_clock(rt_clock));
}

static void nographic_update(void *opaque)
{
    uint64_t interval = GUI_REFRESH_INTERVAL;

    qemu_mod_timer(nographic_timer, interval + qemu_get_clock(rt_clock));
}

struct vm_change_state_entry {
    VMChangeStateHandler *cb;
    void *opaque;
    LIST_ENTRY (vm_change_state_entry) entries;
};

static LIST_HEAD(vm_change_state_head, vm_change_state_entry) vm_change_state_head;

VMChangeStateEntry *qemu_add_vm_change_state_handler(VMChangeStateHandler *cb,
                                                     void *opaque)
{
    VMChangeStateEntry *e;

    e = qemu_mallocz(sizeof (*e));

    e->cb = cb;
    e->opaque = opaque;
    LIST_INSERT_HEAD(&vm_change_state_head, e, entries);
    return e;
}

void qemu_del_vm_change_state_handler(VMChangeStateEntry *e)
{
    LIST_REMOVE (e, entries);
    qemu_free (e);
}

static void vm_state_notify(int running, int reason)
{
    VMChangeStateEntry *e;

    for (e = vm_change_state_head.lh_first; e; e = e->entries.le_next) {
        e->cb(e->opaque, running, reason);
    }
}

static void resume_all_vcpus(void);
static void pause_all_vcpus(void);

void vm_start(void)
{
    if (!vm_running) {
        cpu_enable_ticks();
        vm_running = 1;
        vm_state_notify(1, 0);
        if (kvm_enabled())
            qemu_kvm_resume_all_threads();
        qemu_rearm_alarm_timer(alarm_timer);
<<<<<<< HEAD
    }
}

void vm_stop(int reason)
{
    if (vm_running) {
        cpu_disable_ticks();
        vm_running = 0;
        if (kvm_enabled())
            qemu_kvm_pause_all_threads();
        vm_state_notify(0, reason);
=======
        resume_all_vcpus();
>>>>>>> 72af9170
    }
}

/* reset/shutdown handler */

typedef struct QEMUResetEntry {
    QEMUResetHandler *func;
    void *opaque;
    struct QEMUResetEntry *next;
} QEMUResetEntry;

static QEMUResetEntry *first_reset_entry;
static int reset_requested;
static int shutdown_requested;
static int powerdown_requested;
static int debug_requested;
static int vmstop_requested;

int qemu_shutdown_requested(void)
{
    int r = shutdown_requested;
    shutdown_requested = 0;
    return r;
}

int qemu_reset_requested(void)
{
    int r = reset_requested;
    reset_requested = 0;
    return r;
}

int qemu_powerdown_requested(void)
{
    int r = powerdown_requested;
    powerdown_requested = 0;
    return r;
}

static int qemu_debug_requested(void)
{
    int r = debug_requested;
    debug_requested = 0;
    return r;
}

static int qemu_vmstop_requested(void)
{
    int r = vmstop_requested;
    vmstop_requested = 0;
    return r;
}

static void do_vm_stop(int reason)
{
    if (vm_running) {
        cpu_disable_ticks();
        vm_running = 0;
        pause_all_vcpus();
        vm_state_notify(0, reason);
    }
}

void qemu_register_reset(QEMUResetHandler *func, void *opaque)
{
    QEMUResetEntry **pre, *re;

    pre = &first_reset_entry;
    while (*pre != NULL)
        pre = &(*pre)->next;
    re = qemu_mallocz(sizeof(QEMUResetEntry));
    re->func = func;
    re->opaque = opaque;
    re->next = NULL;
    *pre = re;
}

void qemu_system_reset(void)
{
    QEMUResetEntry *re;

    /* reset all devices */
    for(re = first_reset_entry; re != NULL; re = re->next) {
        re->func(re->opaque);
    }
    if (kvm_enabled())
        kvm_sync_vcpus();
}

void qemu_system_reset_request(void)
{
    if (no_reboot) {
        shutdown_requested = 1;
    } else {
        reset_requested = 1;
    }
<<<<<<< HEAD
    if (cpu_single_env) {
        qemu_kvm_cpu_stop(cpu_single_env);
        cpu_exit(cpu_single_env);
    }
=======
    qemu_notify_event();
>>>>>>> 72af9170
}

void qemu_system_shutdown_request(void)
{
    shutdown_requested = 1;
    qemu_notify_event();
}

void qemu_system_powerdown_request(void)
{
    powerdown_requested = 1;
    qemu_notify_event();
}

#ifdef CONFIG_IOTHREAD
static void qemu_system_vmstop_request(int reason)
{
    vmstop_requested = reason;
    qemu_notify_event();
}
#endif

#ifndef _WIN32
static int io_thread_fd = -1;

static void qemu_event_increment(void)
{
    static const char byte = 0;

    if (io_thread_fd == -1)
        return;

    write(io_thread_fd, &byte, sizeof(byte));
}

static void qemu_event_read(void *opaque)
{
    int fd = (unsigned long)opaque;
    ssize_t len;

    /* Drain the notify pipe */
    do {
        char buffer[512];
        len = read(fd, buffer, sizeof(buffer));
    } while ((len == -1 && errno == EINTR) || len > 0);
}

static int qemu_event_init(void)
{
    int err;
    int fds[2];

    err = pipe(fds);
    if (err == -1)
        return -errno;

    err = fcntl_setfl(fds[0], O_NONBLOCK);
    if (err < 0)
        goto fail;

    err = fcntl_setfl(fds[1], O_NONBLOCK);
    if (err < 0)
        goto fail;

    qemu_set_fd_handler2(fds[0], NULL, qemu_event_read, NULL,
                         (void *)(unsigned long)fds[0]);

    io_thread_fd = fds[1];
    return 0;

fail:
    close(fds[0]);
    close(fds[1]);
    return err;
}
#else
HANDLE qemu_event_handle;

static void dummy_event_handler(void *opaque)
{
}

static int qemu_event_init(void)
{
    qemu_event_handle = CreateEvent(NULL, FALSE, FALSE, NULL);
    if (!qemu_event_handle) {
        perror("Failed CreateEvent");
        return -1;
    }
    qemu_add_wait_object(qemu_event_handle, dummy_event_handler, NULL);
    return 0;
}

static void qemu_event_increment(void)
{
    SetEvent(qemu_event_handle);
}
#endif

static int cpu_can_run(CPUState *env)
{
    if (env->stop)
        return 0;
    if (env->stopped)
        return 0;
    return 1;
}

#ifndef CONFIG_IOTHREAD
static int qemu_init_main_loop(void)
{
    return qemu_event_init();
}

void qemu_init_vcpu(void *_env)
{
    CPUState *env = _env;

    if (kvm_enabled())
        kvm_init_vcpu(env);
    return;
}

int qemu_cpu_self(void *env)
{
    return 1;
}

static void resume_all_vcpus(void)
{
}

static void pause_all_vcpus(void)
{
}

void qemu_cpu_kick(void *env)
{
    return;
}

void qemu_notify_event(void)
{
    CPUState *env = cpu_single_env;

    if (env) {
        cpu_exit(env);
#ifdef USE_KQEMU
        if (env->kqemu_enabled)
            kqemu_cpu_interrupt(env);
#endif
     }
}

#define qemu_mutex_lock_iothread() do { } while (0)
#define qemu_mutex_unlock_iothread() do { } while (0)

void vm_stop(int reason)
{
    do_vm_stop(reason);
}

#else /* CONFIG_IOTHREAD */

#include "qemu-thread.h"

QemuMutex qemu_global_mutex;
static QemuMutex qemu_fair_mutex;

static QemuThread io_thread;

static QemuThread *tcg_cpu_thread;
static QemuCond *tcg_halt_cond;

static int qemu_system_ready;
/* cpu creation */
static QemuCond qemu_cpu_cond;
/* system init */
static QemuCond qemu_system_cond;
static QemuCond qemu_pause_cond;

static void block_io_signals(void);
static void unblock_io_signals(void);
static int tcg_has_work(void);

static int qemu_init_main_loop(void)
{
    int ret;

    ret = qemu_event_init();
    if (ret)
        return ret;

    qemu_cond_init(&qemu_pause_cond);
    qemu_mutex_init(&qemu_fair_mutex);
    qemu_mutex_init(&qemu_global_mutex);
    qemu_mutex_lock(&qemu_global_mutex);

    unblock_io_signals();
    qemu_thread_self(&io_thread);

    return 0;
}

static void qemu_wait_io_event(CPUState *env)
{
    while (!tcg_has_work())
        qemu_cond_timedwait(env->halt_cond, &qemu_global_mutex, 1000);

    qemu_mutex_unlock(&qemu_global_mutex);

    /*
     * Users of qemu_global_mutex can be starved, having no chance
     * to acquire it since this path will get to it first.
     * So use another lock to provide fairness.
     */
    qemu_mutex_lock(&qemu_fair_mutex);
    qemu_mutex_unlock(&qemu_fair_mutex);

    qemu_mutex_lock(&qemu_global_mutex);
    if (env->stop) {
        env->stop = 0;
        env->stopped = 1;
        qemu_cond_signal(&qemu_pause_cond);
    }
}

static int qemu_cpu_exec(CPUState *env);

static void *kvm_cpu_thread_fn(void *arg)
{
    CPUState *env = arg;

    block_io_signals();
    qemu_thread_self(env->thread);

    /* signal CPU creation */
    qemu_mutex_lock(&qemu_global_mutex);
    env->created = 1;
    qemu_cond_signal(&qemu_cpu_cond);

    /* and wait for machine initialization */
    while (!qemu_system_ready)
        qemu_cond_timedwait(&qemu_system_cond, &qemu_global_mutex, 100);

    while (1) {
        if (cpu_can_run(env))
            qemu_cpu_exec(env);
        qemu_wait_io_event(env);
    }

    return NULL;
}

static void tcg_cpu_exec(void);

static void *tcg_cpu_thread_fn(void *arg)
{
    CPUState *env = arg;

    block_io_signals();
    qemu_thread_self(env->thread);

    /* signal CPU creation */
    qemu_mutex_lock(&qemu_global_mutex);
    for (env = first_cpu; env != NULL; env = env->next_cpu)
        env->created = 1;
    qemu_cond_signal(&qemu_cpu_cond);

    /* and wait for machine initialization */
    while (!qemu_system_ready)
        qemu_cond_timedwait(&qemu_system_cond, &qemu_global_mutex, 100);

    while (1) {
        tcg_cpu_exec();
        qemu_wait_io_event(cur_cpu);
    }

    return NULL;
}

void qemu_cpu_kick(void *_env)
{
    CPUState *env = _env;
    qemu_cond_broadcast(env->halt_cond);
    if (kvm_enabled())
        qemu_thread_signal(env->thread, SIGUSR1);
}

int qemu_cpu_self(void *env)
{
    return (cpu_single_env != NULL);
}

static void cpu_signal(int sig)
{
    if (cpu_single_env)
        cpu_exit(cpu_single_env);
}

<<<<<<< HEAD
static int qemu_select(int max_fd, fd_set *rfds, fd_set *wfds, fd_set *xfds,
		       struct timeval *tv)
{
    int ret;

    /* KVM holds a mutex while QEMU code is running, we need hooks to
       release the mutex whenever QEMU code sleeps. */

    kvm_sleep_begin();

    ret = select(max_fd, rfds, wfds, xfds, tv);

    kvm_sleep_end();

    return ret;
}

=======
static void block_io_signals(void)
{
    sigset_t set;
    struct sigaction sigact;

    sigemptyset(&set);
    sigaddset(&set, SIGUSR2);
    sigaddset(&set, SIGIO);
    sigaddset(&set, SIGALRM);
    pthread_sigmask(SIG_BLOCK, &set, NULL);

    sigemptyset(&set);
    sigaddset(&set, SIGUSR1);
    pthread_sigmask(SIG_UNBLOCK, &set, NULL);

    memset(&sigact, 0, sizeof(sigact));
    sigact.sa_handler = cpu_signal;
    sigaction(SIGUSR1, &sigact, NULL);
}

static void unblock_io_signals(void)
{
    sigset_t set;

    sigemptyset(&set);
    sigaddset(&set, SIGUSR2);
    sigaddset(&set, SIGIO);
    sigaddset(&set, SIGALRM);
    pthread_sigmask(SIG_UNBLOCK, &set, NULL);

    sigemptyset(&set);
    sigaddset(&set, SIGUSR1);
    pthread_sigmask(SIG_BLOCK, &set, NULL);
}

static void qemu_signal_lock(unsigned int msecs)
{
    qemu_mutex_lock(&qemu_fair_mutex);

    while (qemu_mutex_trylock(&qemu_global_mutex)) {
        qemu_thread_signal(tcg_cpu_thread, SIGUSR1);
        if (!qemu_mutex_timedlock(&qemu_global_mutex, msecs))
            break;
    }
    qemu_mutex_unlock(&qemu_fair_mutex);
}

static void qemu_mutex_lock_iothread(void)
{
    if (kvm_enabled()) {
        qemu_mutex_lock(&qemu_fair_mutex);
        qemu_mutex_lock(&qemu_global_mutex);
        qemu_mutex_unlock(&qemu_fair_mutex);
    } else
        qemu_signal_lock(100);
}

static void qemu_mutex_unlock_iothread(void)
{
    qemu_mutex_unlock(&qemu_global_mutex);
}

static int all_vcpus_paused(void)
{
    CPUState *penv = first_cpu;

    while (penv) {
        if (!penv->stopped)
            return 0;
        penv = (CPUState *)penv->next_cpu;
    }

    return 1;
}

static void pause_all_vcpus(void)
{
    CPUState *penv = first_cpu;

    while (penv) {
        penv->stop = 1;
        qemu_thread_signal(penv->thread, SIGUSR1);
        qemu_cpu_kick(penv);
        penv = (CPUState *)penv->next_cpu;
    }

    while (!all_vcpus_paused()) {
        qemu_cond_timedwait(&qemu_pause_cond, &qemu_global_mutex, 100);
        penv = first_cpu;
        while (penv) {
            qemu_thread_signal(penv->thread, SIGUSR1);
            penv = (CPUState *)penv->next_cpu;
        }
    }
}

static void resume_all_vcpus(void)
{
    CPUState *penv = first_cpu;

    while (penv) {
        penv->stop = 0;
        penv->stopped = 0;
        qemu_thread_signal(penv->thread, SIGUSR1);
        qemu_cpu_kick(penv);
        penv = (CPUState *)penv->next_cpu;
    }
}

static void tcg_init_vcpu(void *_env)
{
    CPUState *env = _env;
    /* share a single thread for all cpus with TCG */
    if (!tcg_cpu_thread) {
        env->thread = qemu_mallocz(sizeof(QemuThread));
        env->halt_cond = qemu_mallocz(sizeof(QemuCond));
        qemu_cond_init(env->halt_cond);
        qemu_thread_create(env->thread, tcg_cpu_thread_fn, env);
        while (env->created == 0)
            qemu_cond_timedwait(&qemu_cpu_cond, &qemu_global_mutex, 100);
        tcg_cpu_thread = env->thread;
        tcg_halt_cond = env->halt_cond;
    } else {
        env->thread = tcg_cpu_thread;
        env->halt_cond = tcg_halt_cond;
    }
}

static void kvm_start_vcpu(CPUState *env)
{
    kvm_init_vcpu(env);
    env->thread = qemu_mallocz(sizeof(QemuThread));
    env->halt_cond = qemu_mallocz(sizeof(QemuCond));
    qemu_cond_init(env->halt_cond);
    qemu_thread_create(env->thread, kvm_cpu_thread_fn, env);
    while (env->created == 0)
        qemu_cond_timedwait(&qemu_cpu_cond, &qemu_global_mutex, 100);
}

void qemu_init_vcpu(void *_env)
{
    CPUState *env = _env;

    if (kvm_enabled())
        kvm_start_vcpu(env);
    else
        tcg_init_vcpu(env);
}

void qemu_notify_event(void)
{
    qemu_event_increment();
}

void vm_stop(int reason)
{
    QemuThread me;
    qemu_thread_self(&me);

    if (!qemu_thread_equal(&me, &io_thread)) {
        qemu_system_vmstop_request(reason);
        /*
         * FIXME: should not return to device code in case
         * vm_stop() has been requested.
         */
        if (cpu_single_env) {
            cpu_exit(cpu_single_env);
            cpu_single_env->stop = 1;
        }
        return;
    }
    do_vm_stop(reason);
}

#endif


>>>>>>> 72af9170
#ifdef _WIN32
static void host_main_loop_wait(int *timeout)
{
    int ret, ret2, i;
    PollingEntry *pe;


    /* XXX: need to suppress polling by better using win32 events */
    ret = 0;
    for(pe = first_polling_entry; pe != NULL; pe = pe->next) {
        ret |= pe->func(pe->opaque);
    }
    if (ret == 0) {
        int err;
        WaitObjects *w = &wait_objects;

        ret = WaitForMultipleObjects(w->num, w->events, FALSE, *timeout);
        if (WAIT_OBJECT_0 + 0 <= ret && ret <= WAIT_OBJECT_0 + w->num - 1) {
            if (w->func[ret - WAIT_OBJECT_0])
                w->func[ret - WAIT_OBJECT_0](w->opaque[ret - WAIT_OBJECT_0]);

            /* Check for additional signaled events */
            for(i = (ret - WAIT_OBJECT_0 + 1); i < w->num; i++) {

                /* Check if event is signaled */
                ret2 = WaitForSingleObject(w->events[i], 0);
                if(ret2 == WAIT_OBJECT_0) {
                    if (w->func[i])
                        w->func[i](w->opaque[i]);
                } else if (ret2 == WAIT_TIMEOUT) {
                } else {
                    err = GetLastError();
                    fprintf(stderr, "WaitForSingleObject error %d %d\n", i, err);
                }
            }
        } else if (ret == WAIT_TIMEOUT) {
        } else {
            err = GetLastError();
            fprintf(stderr, "WaitForMultipleObjects error %d %d\n", ret, err);
        }
    }

    *timeout = 0;
}
#else
static void host_main_loop_wait(int *timeout)
{
}
#endif

void main_loop_wait(int timeout)
{
    IOHandlerRecord *ioh;
    fd_set rfds, wfds, xfds;
    int ret, nfds;
    struct timeval tv;

    qemu_bh_update_timeout(&timeout);

    host_main_loop_wait(&timeout);

    /* poll any events */
    /* XXX: separate device handlers from system ones */
    nfds = -1;
    FD_ZERO(&rfds);
    FD_ZERO(&wfds);
    FD_ZERO(&xfds);
    for(ioh = first_io_handler; ioh != NULL; ioh = ioh->next) {
        if (ioh->deleted)
            continue;
        if (ioh->fd_read &&
            (!ioh->fd_read_poll ||
             ioh->fd_read_poll(ioh->opaque) != 0)) {
            FD_SET(ioh->fd, &rfds);
            if (ioh->fd > nfds)
                nfds = ioh->fd;
        }
        if (ioh->fd_write) {
            FD_SET(ioh->fd, &wfds);
            if (ioh->fd > nfds)
                nfds = ioh->fd;
        }
    }

    tv.tv_sec = timeout / 1000;
    tv.tv_usec = (timeout % 1000) * 1000;

#if defined(CONFIG_SLIRP)
    if (slirp_is_inited()) {
        slirp_select_fill(&nfds, &rfds, &wfds, &xfds);
    }
#endif
<<<<<<< HEAD
    ret = qemu_select(nfds + 1, &rfds, &wfds, &xfds, &tv);
=======
    qemu_mutex_unlock_iothread();
    ret = select(nfds + 1, &rfds, &wfds, &xfds, &tv);
    qemu_mutex_lock_iothread();
>>>>>>> 72af9170
    if (ret > 0) {
        IOHandlerRecord **pioh;

        for(ioh = first_io_handler; ioh != NULL; ioh = ioh->next) {
            if (!ioh->deleted && ioh->fd_read && FD_ISSET(ioh->fd, &rfds)) {
                ioh->fd_read(ioh->opaque);
                if (!(ioh->fd_read_poll && ioh->fd_read_poll(ioh->opaque)))
                    FD_CLR(ioh->fd, &rfds);
            }
            if (!ioh->deleted && ioh->fd_write && FD_ISSET(ioh->fd, &wfds)) {
                ioh->fd_write(ioh->opaque);
            }
        }

	/* remove deleted IO handlers */
	pioh = &first_io_handler;
	while (*pioh) {
            ioh = *pioh;
            if (ioh->deleted) {
                *pioh = ioh->next;
                qemu_free(ioh);
            } else
                pioh = &ioh->next;
        }
    }
#if defined(CONFIG_SLIRP)
    if (slirp_is_inited()) {
        if (ret < 0) {
            FD_ZERO(&rfds);
            FD_ZERO(&wfds);
            FD_ZERO(&xfds);
        }
        slirp_select_poll(&rfds, &wfds, &xfds);
    }
#endif

    /* rearm timer, if not periodic */
    if (alarm_timer->flags & ALARM_FLAG_EXPIRED) {
        alarm_timer->flags &= ~ALARM_FLAG_EXPIRED;
        qemu_rearm_alarm_timer(alarm_timer);
    }

    /* vm time timers */
<<<<<<< HEAD
    if (vm_running && (!cur_cpu
                       || likely(!(cur_cpu->singlestep_enabled & SSTEP_NOTIMER))))
        qemu_run_timers(&active_timers[QEMU_TIMER_VIRTUAL],
                        qemu_get_clock(vm_clock));
=======
    if (vm_running) {
        if (!cur_cpu || likely(!(cur_cpu->singlestep_enabled & SSTEP_NOTIMER)))
            qemu_run_timers(&active_timers[QEMU_TIMER_VIRTUAL],
                qemu_get_clock(vm_clock));
    }
>>>>>>> 72af9170

    /* real time timers */
    qemu_run_timers(&active_timers[QEMU_TIMER_REALTIME],
                    qemu_get_clock(rt_clock));

    /* Check bottom-halves last in case any of the earlier events triggered
       them.  */
    qemu_bh_poll();

}

static int qemu_cpu_exec(CPUState *env)
{
    int ret;
#ifdef CONFIG_PROFILER
    int64_t ti;
#endif

<<<<<<< HEAD

    if (kvm_enabled()) {
	kvm_main_loop();
	cpu_disable_ticks();
	return 0;
    }

    cur_cpu = first_cpu;
    next_cpu = cur_cpu->next_cpu ?: first_cpu;
    for(;;) {
        if (vm_running) {

            for(;;) {
                /* get next cpu */
                env = next_cpu;
=======
>>>>>>> 72af9170
#ifdef CONFIG_PROFILER
    ti = profile_getclock();
#endif
    if (use_icount) {
        int64_t count;
        int decr;
        qemu_icount -= (env->icount_decr.u16.low + env->icount_extra);
        env->icount_decr.u16.low = 0;
        env->icount_extra = 0;
        count = qemu_next_deadline();
        count = (count + (1 << icount_time_shift) - 1)
                >> icount_time_shift;
        qemu_icount += count;
        decr = (count > 0xffff) ? 0xffff : count;
        count -= decr;
        env->icount_decr.u16.low = decr;
        env->icount_extra = count;
    }
    ret = cpu_exec(env);
#ifdef CONFIG_PROFILER
    qemu_time += profile_getclock() - ti;
#endif
    if (use_icount) {
        /* Fold pending instructions back into the
           instruction counter, and clear the interrupt flag.  */
        qemu_icount -= (env->icount_decr.u16.low
                        + env->icount_extra);
        env->icount_decr.u32 = 0;
        env->icount_extra = 0;
    }
    return ret;
}

<<<<<<< HEAD
            if (shutdown_requested) {
                ret = EXCP_INTERRUPT;
                if (no_shutdown) {
                    vm_stop(0);
                    no_shutdown = 0;
                }
                else
                    break;
            }
            if (reset_requested) {
                reset_requested = 0;
                qemu_system_reset();
                ret = EXCP_INTERRUPT;
            }
            if (powerdown_requested) {
                powerdown_requested = 0;
		qemu_system_powerdown();
                ret = EXCP_INTERRUPT;
            }
#ifdef CONFIG_GDBSTUB
            if (unlikely(ret == EXCP_DEBUG)) {
                gdb_set_stop_cpu(cur_cpu);
                vm_stop(EXCP_DEBUG);
            }
#endif
            /* If all cpus are halted then wait until the next IRQ */
            /* XXX: use timeout computed from timers */
            if (ret == EXCP_HALTED) {
                if (use_icount) {
                    int64_t add;
                    int64_t delta;
                    /* Advance virtual time to the next event.  */
                    if (use_icount == 1) {
                        /* When not using an adaptive execution frequency
                           we tend to get badly out of sync with real time,
                           so just delay for a reasonable amount of time.  */
                        delta = 0;
                    } else {
                        delta = cpu_get_icount() - cpu_get_clock();
                    }
                    if (delta > 0) {
                        /* If virtual time is ahead of real time then just
                           wait for IO.  */
                        timeout = (delta / 1000000) + 1;
                    } else {
                        /* Wait for either IO to occur or the next
                           timer event.  */
                        add = qemu_next_deadline();
                        /* We advance the timer before checking for IO.
                           Limit the amount we advance so that early IO
                           activity won't get the guest too far ahead.  */
                        if (add > 10000000)
                            add = 10000000;
                        delta += add;
                        add = (add + (1 << icount_time_shift) - 1)
                              >> icount_time_shift;
                        qemu_icount += add;
                        timeout = delta / 1000000;
                        if (timeout < 0)
                            timeout = 0;
                    }
                } else {
                    timeout = 5000;
                }
            } else {
                timeout = 0;
            }
=======
static void tcg_cpu_exec(void)
{
    int ret = 0;

    if (next_cpu == NULL)
        next_cpu = first_cpu;
    for (; next_cpu != NULL; next_cpu = next_cpu->next_cpu) {
        CPUState *env = cur_cpu = next_cpu;

        if (!vm_running)
            break;
        if (timer_alarm_pending) {
            timer_alarm_pending = 0;
            break;
        }
        if (cpu_can_run(env))
            ret = qemu_cpu_exec(env);
#ifndef CONFIG_GDBSTUB
        if (ret == EXCP_DEBUG) {
            gdb_set_stop_cpu(env);
            debug_requested = 1;
            break;
        }
#endif
    }
}

static int cpu_has_work(CPUState *env)
{
    if (env->stop)
        return 1;
    if (env->stopped)
        return 0;
    if (!env->halted)
        return 1;
    if (qemu_cpu_has_work(env))
        return 1;
    return 0;
}

static int tcg_has_work(void)
{
    CPUState *env;

    for (env = first_cpu; env != NULL; env = env->next_cpu)
        if (cpu_has_work(env))
            return 1;
    return 0;
}

static int qemu_calculate_timeout(void)
{
    int timeout;

    if (!vm_running)
        timeout = 5000;
    else if (tcg_has_work())
        timeout = 0;
    else if (!use_icount)
        timeout = 5000;
    else {
     /* XXX: use timeout computed from timers */
        int64_t add;
        int64_t delta;
        /* Advance virtual time to the next event.  */
        if (use_icount == 1) {
            /* When not using an adaptive execution frequency
               we tend to get badly out of sync with real time,
               so just delay for a reasonable amount of time.  */
            delta = 0;
>>>>>>> 72af9170
        } else {
            delta = cpu_get_icount() - cpu_get_clock();
        }
        if (delta > 0) {
            /* If virtual time is ahead of real time then just
               wait for IO.  */
            timeout = (delta / 1000000) + 1;
        } else {
            /* Wait for either IO to occur or the next
               timer event.  */
            add = qemu_next_deadline();
            /* We advance the timer before checking for IO.
               Limit the amount we advance so that early IO
               activity won't get the guest too far ahead.  */
            if (add > 10000000)
                add = 10000000;
            delta += add;
            add = (add + (1 << icount_time_shift) - 1)
                  >> icount_time_shift;
            qemu_icount += add;
            timeout = delta / 1000000;
            if (timeout < 0)
                timeout = 0;
        }
    }

    return timeout;
}

static int vm_can_run(void)
{
    if (powerdown_requested)
        return 0;
    if (reset_requested)
        return 0;
    if (shutdown_requested)
        return 0;
    if (debug_requested)
        return 0;
    return 1;
}

static void main_loop(void)
{
    int r;

#ifdef CONFIG_IOTHREAD
    qemu_system_ready = 1;
    qemu_cond_broadcast(&qemu_system_cond);
#endif

    for (;;) {
        do {
#ifdef CONFIG_PROFILER
            int64_t ti;
#endif
#ifndef CONFIG_IOTHREAD
            tcg_cpu_exec();
#endif
#ifdef CONFIG_PROFILER
            ti = profile_getclock();
#endif
#ifdef CONFIG_IOTHREAD
            main_loop_wait(1000);
#else
            main_loop_wait(qemu_calculate_timeout());
#endif
#ifdef CONFIG_PROFILER
            dev_time += profile_getclock() - ti;
#endif
        } while (vm_can_run());

        if (qemu_debug_requested())
            vm_stop(EXCP_DEBUG);
        if (qemu_shutdown_requested()) {
            if (no_shutdown) {
                vm_stop(0);
                no_shutdown = 0;
            } else
                break;
        }
        if (qemu_reset_requested()) {
            pause_all_vcpus();
            qemu_system_reset();
            resume_all_vcpus();
        }
        if (qemu_powerdown_requested())
            qemu_system_powerdown();
        if ((r = qemu_vmstop_requested()))
            vm_stop(r);
    }
    pause_all_vcpus();
}

static void version(void)
{
    printf("QEMU PC emulator version " QEMU_VERSION QEMU_PKGVERSION ", Copyright (c) 2003-2008 Fabrice Bellard\n");
}

static void help(int exitcode)
{
    version();
    printf("usage: %s [options] [disk_image]\n"
           "\n"
           "'disk_image' is a raw hard image image for IDE hard disk 0\n"
           "\n"
#define DEF(option, opt_arg, opt_enum, opt_help)        \
           opt_help
#define DEFHEADING(text) stringify(text) "\n"
#include "qemu-options.h"
#undef DEF
#undef DEFHEADING
#undef GEN_DOCS
           "\n"
           "During emulation, the following keys are useful:\n"
           "ctrl-alt-f      toggle full screen\n"
           "ctrl-alt-n      switch to virtual console 'n'\n"
           "ctrl-alt        toggle mouse and keyboard grab\n"
           "\n"
           "When using -nographic, press 'ctrl-a h' to get some help.\n"
           ,
           "qemu",
           DEFAULT_RAM_SIZE,
#ifndef _WIN32
           DEFAULT_NETWORK_SCRIPT,
           DEFAULT_NETWORK_DOWN_SCRIPT,
#endif
           DEFAULT_GDBSTUB_PORT,
           "/tmp/qemu.log");
    exit(exitcode);
}

#define HAS_ARG 0x0001

enum {
#define DEF(option, opt_arg, opt_enum, opt_help)        \
    opt_enum,
#define DEFHEADING(text)
#include "qemu-options.h"
#undef DEF
#undef DEFHEADING
#undef GEN_DOCS
};

typedef struct QEMUOption {
    const char *name;
    int flags;
    int index;
} QEMUOption;

static const QEMUOption qemu_options[] = {
    { "h", 0, QEMU_OPTION_h },
#define DEF(option, opt_arg, opt_enum, opt_help)        \
    { option, opt_arg, opt_enum },
#define DEFHEADING(text)
#include "qemu-options.h"
#undef DEF
#undef DEFHEADING
#undef GEN_DOCS
    { NULL },
};

#ifdef HAS_AUDIO
struct soundhw soundhw[] = {
#ifdef HAS_AUDIO_CHOICE
#if defined(TARGET_I386) || defined(TARGET_MIPS)
    {
        "pcspk",
        "PC speaker",
        0,
        1,
        { .init_isa = pcspk_audio_init }
    },
#endif

#ifdef CONFIG_SB16
    {
        "sb16",
        "Creative Sound Blaster 16",
        0,
        1,
        { .init_isa = SB16_init }
    },
#endif

#ifdef CONFIG_CS4231A
    {
        "cs4231a",
        "CS4231A",
        0,
        1,
        { .init_isa = cs4231a_init }
    },
#endif

#ifdef CONFIG_ADLIB
    {
        "adlib",
#ifdef HAS_YMF262
        "Yamaha YMF262 (OPL3)",
#else
        "Yamaha YM3812 (OPL2)",
#endif
        0,
        1,
        { .init_isa = Adlib_init }
    },
#endif

#ifdef CONFIG_GUS
    {
        "gus",
        "Gravis Ultrasound GF1",
        0,
        1,
        { .init_isa = GUS_init }
    },
#endif

#ifdef CONFIG_AC97
    {
        "ac97",
        "Intel 82801AA AC97 Audio",
        0,
        0,
        { .init_pci = ac97_init }
    },
#endif

#ifdef CONFIG_ES1370
    {
        "es1370",
        "ENSONIQ AudioPCI ES1370",
        0,
        0,
        { .init_pci = es1370_init }
    },
#endif

#endif /* HAS_AUDIO_CHOICE */

    { NULL, NULL, 0, 0, { NULL } }
};

static void select_soundhw (const char *optarg)
{
    struct soundhw *c;

    if (*optarg == '?') {
    show_valid_cards:

        printf ("Valid sound card names (comma separated):\n");
        for (c = soundhw; c->name; ++c) {
            printf ("%-11s %s\n", c->name, c->descr);
        }
        printf ("\n-soundhw all will enable all of the above\n");
        exit (*optarg != '?');
    }
    else {
        size_t l;
        const char *p;
        char *e;
        int bad_card = 0;

        if (!strcmp (optarg, "all")) {
            for (c = soundhw; c->name; ++c) {
                c->enabled = 1;
            }
            return;
        }

        p = optarg;
        while (*p) {
            e = strchr (p, ',');
            l = !e ? strlen (p) : (size_t) (e - p);

            for (c = soundhw; c->name; ++c) {
                if (!strncmp (c->name, p, l)) {
                    c->enabled = 1;
                    break;
                }
            }

            if (!c->name) {
                if (l > 80) {
                    fprintf (stderr,
                             "Unknown sound card name (too big to show)\n");
                }
                else {
                    fprintf (stderr, "Unknown sound card name `%.*s'\n",
                             (int) l, p);
                }
                bad_card = 1;
            }
            p += l + (e != NULL);
        }

        if (bad_card)
            goto show_valid_cards;
    }
}
#endif

static void select_vgahw (const char *p)
{
    const char *opts;

    cirrus_vga_enabled = 0;
    std_vga_enabled = 0;
    vmsvga_enabled = 0;
    xenfb_enabled = 0;
    if (strstart(p, "std", &opts)) {
        std_vga_enabled = 1;
    } else if (strstart(p, "cirrus", &opts)) {
        cirrus_vga_enabled = 1;
    } else if (strstart(p, "vmware", &opts)) {
        vmsvga_enabled = 1;
    } else if (strstart(p, "xenfb", &opts)) {
        xenfb_enabled = 1;
    } else if (!strstart(p, "none", &opts)) {
    invalid_vga:
        fprintf(stderr, "Unknown vga type: %s\n", p);
        exit(1);
    }
    while (*opts) {
        const char *nextopt;

        if (strstart(opts, ",retrace=", &nextopt)) {
            opts = nextopt;
            if (strstart(opts, "dumb", &nextopt))
                vga_retrace_method = VGA_RETRACE_DUMB;
            else if (strstart(opts, "precise", &nextopt))
                vga_retrace_method = VGA_RETRACE_PRECISE;
            else goto invalid_vga;
        } else goto invalid_vga;
        opts = nextopt;
    }
}

#ifdef _WIN32
static BOOL WINAPI qemu_ctrl_handler(DWORD type)
{
    exit(STATUS_CONTROL_C_EXIT);
    return TRUE;
}
#endif

int qemu_uuid_parse(const char *str, uint8_t *uuid)
{
    int ret;

    if(strlen(str) != 36)
        return -1;

    ret = sscanf(str, UUID_FMT, &uuid[0], &uuid[1], &uuid[2], &uuid[3],
            &uuid[4], &uuid[5], &uuid[6], &uuid[7], &uuid[8], &uuid[9],
            &uuid[10], &uuid[11], &uuid[12], &uuid[13], &uuid[14], &uuid[15]);

    if(ret != 16)
        return -1;

#ifdef TARGET_I386
    smbios_add_field(1, offsetof(struct smbios_type_1, uuid), 16, uuid);
#endif

    return 0;
}

#define MAX_NET_CLIENTS 32

#ifdef USE_KVM

#define HUGETLBFS_MAGIC       0x958458f6

static long gethugepagesize(const char *path)
{
    struct statfs fs;
    int ret;

    do {
	    ret = statfs(path, &fs);
    } while (ret != 0 && errno == EINTR);

    if (ret != 0) {
	    perror("statfs");
	    return 0;
    }

    if (fs.f_type != HUGETLBFS_MAGIC)
	    fprintf(stderr, "Warning: path not on HugeTLBFS: %s\n", path);

    return fs.f_bsize;
}

static void *alloc_mem_area(size_t memory, unsigned long *len, const char *path)
{
    char *filename;
    void *area;
    int fd;
#ifdef MAP_POPULATE
    int flags;
#endif

    if (!kvm_has_sync_mmu()) {
        fprintf(stderr, "host lacks mmu notifiers, disabling --mem-path\n");
        return NULL;
    }

    if (asprintf(&filename, "%s/kvm.XXXXXX", path) == -1)
	return NULL;

    hpagesize = gethugepagesize(path);
    if (!hpagesize)
	return NULL;

    fd = mkstemp(filename);
    if (fd < 0) {
	perror("mkstemp");
	free(filename);
	return NULL;
    }
    unlink(filename);
    free(filename);

    memory = (memory+hpagesize-1) & ~(hpagesize-1);

    /*
     * ftruncate is not supported by hugetlbfs in older
     * hosts, so don't bother checking for errors.
     * If anything goes wrong with it under other filesystems,
     * mmap will fail.
     */
    ftruncate(fd, memory);

#ifdef MAP_POPULATE
    /* NB: MAP_POPULATE won't exhaustively alloc all phys pages in the case
     * MAP_PRIVATE is requested.  For mem_prealloc we mmap as MAP_SHARED
     * to sidestep this quirk.
     */
    flags = mem_prealloc ? MAP_POPULATE|MAP_SHARED : MAP_PRIVATE;
    area = mmap(0, memory, PROT_READ|PROT_WRITE, flags, fd, 0);
#else
    area = mmap(0, memory, PROT_READ|PROT_WRITE, MAP_PRIVATE, fd, 0);
#endif
    if (area == MAP_FAILED) {
	perror("alloc_mem_area: can't mmap hugetlbfs pages");
	close(fd);
	return (NULL);
    }
    *len = memory;
    return area;
}
#endif

static void *qemu_alloc_physram(unsigned long memory)
{
    void *area = NULL;
#ifdef USE_KVM
    unsigned long map_len = memory;

    if (mem_path)
	area = alloc_mem_area(memory, &map_len, mem_path);
#endif
    if (!area)
	area = qemu_vmalloc(memory);
#ifdef USE_KVM
    if (kvm_setup_guest_memory(area, map_len))
        area = NULL;
#endif
    return area;
}

#ifndef _WIN32

static void termsig_handler(int signal)
{
    qemu_system_shutdown_request();
}

static void termsig_setup(void)
{
    struct sigaction act;

    memset(&act, 0, sizeof(act));
    act.sa_handler = termsig_handler;
    sigaction(SIGINT,  &act, NULL);
    sigaction(SIGHUP,  &act, NULL);
    sigaction(SIGTERM, &act, NULL);
}

#endif

int main(int argc, char **argv, char **envp)
{
#ifdef CONFIG_GDBSTUB
    const char *gdbstub_dev = NULL;
#endif
    uint32_t boot_devices_bitmap = 0;
    int i;
    int snapshot, linux_boot, net_boot;
    const char *initrd_filename;
    const char *kernel_filename, *kernel_cmdline;
    const char *boot_devices = "";
    DisplayState *ds;
    DisplayChangeListener *dcl;
    int cyls, heads, secs, translation;
    const char *net_clients[MAX_NET_CLIENTS];
    int nb_net_clients;
    const char *bt_opts[MAX_BT_CMDLINE];
    int nb_bt_opts;
    int hda_index;
    int optind;
    const char *r, *optarg;
    CharDriverState *monitor_hd = NULL;
    const char *monitor_device;
    const char *serial_devices[MAX_SERIAL_PORTS];
    int serial_device_index;
    const char *parallel_devices[MAX_PARALLEL_PORTS];
    int parallel_device_index;
    const char *virtio_consoles[MAX_VIRTIO_CONSOLES];
    int virtio_console_index;
    const char *loadvm = NULL;
    QEMUMachine *machine;
    const char *cpu_model;
    const char *usb_devices[MAX_USB_CMDLINE];
    int usb_devices_index;
#ifndef _WIN32
    int fds[2];
#endif
    int tb_size;
    const char *pid_file = NULL;
    const char *incoming = NULL;
#ifndef _WIN32
    int fd = 0;
    struct passwd *pwd = NULL;
    const char *chroot_dir = NULL;
    const char *run_as = NULL;
#endif
    CPUState *env;

    qemu_cache_utils_init(envp);

    LIST_INIT (&vm_change_state_head);
#ifndef _WIN32
    {
        struct sigaction act;
        sigfillset(&act.sa_mask);
        act.sa_flags = 0;
        act.sa_handler = SIG_IGN;
        sigaction(SIGPIPE, &act, NULL);
    }
#else
    SetConsoleCtrlHandler(qemu_ctrl_handler, TRUE);
    /* Note: cpu_interrupt() is currently not SMP safe, so we force
       QEMU to run on a single CPU */
    {
        HANDLE h;
        DWORD mask, smask;
        int i;
        h = GetCurrentProcess();
        if (GetProcessAffinityMask(h, &mask, &smask)) {
            for(i = 0; i < 32; i++) {
                if (mask & (1 << i))
                    break;
            }
            if (i != 32) {
                mask = 1 << i;
                SetProcessAffinityMask(h, mask);
            }
        }
    }
#endif

    register_machines();
    machine = first_machine;
    cpu_model = NULL;
    initrd_filename = NULL;
    ram_size = 0;
    vga_ram_size = VGA_RAM_SIZE;
    snapshot = 0;
    nographic = 0;
    curses = 0;
    kernel_filename = NULL;
    kernel_cmdline = "";
    cyls = heads = secs = 0;
    translation = BIOS_ATA_TRANSLATION_AUTO;
    monitor_device = "vc:80Cx24C";

    serial_devices[0] = "vc:80Cx24C";
    for(i = 1; i < MAX_SERIAL_PORTS; i++)
        serial_devices[i] = NULL;
    serial_device_index = 0;

    parallel_devices[0] = "vc:80Cx24C";
    for(i = 1; i < MAX_PARALLEL_PORTS; i++)
        parallel_devices[i] = NULL;
    parallel_device_index = 0;

    for(i = 0; i < MAX_VIRTIO_CONSOLES; i++)
        virtio_consoles[i] = NULL;
    virtio_console_index = 0;

    for (i = 0; i < MAX_NODES; i++) {
        node_mem[i] = 0;
        node_cpumask[i] = 0;
    }

    usb_devices_index = 0;
    assigned_devices_index = 0;

    nb_net_clients = 0;
    nb_bt_opts = 0;
    nb_drives = 0;
    nb_drives_opt = 0;
    nb_numa_nodes = 0;
    hda_index = -1;

    nb_nics = 0;

    tb_size = 0;
    autostart= 1;

    register_watchdogs();

    optind = 1;
    for(;;) {
        if (optind >= argc)
            break;
        r = argv[optind];
        if (r[0] != '-') {
	    hda_index = drive_add(argv[optind++], HD_ALIAS, 0);
        } else {
            const QEMUOption *popt;

            optind++;
            /* Treat --foo the same as -foo.  */
            if (r[1] == '-')
                r++;
            popt = qemu_options;
            for(;;) {
                if (!popt->name) {
                    fprintf(stderr, "%s: invalid option -- '%s'\n",
                            argv[0], r);
                    exit(1);
                }
                if (!strcmp(popt->name, r + 1))
                    break;
                popt++;
            }
            if (popt->flags & HAS_ARG) {
                if (optind >= argc) {
                    fprintf(stderr, "%s: option '%s' requires an argument\n",
                            argv[0], r);
                    exit(1);
                }
                optarg = argv[optind++];
            } else {
                optarg = NULL;
            }

            switch(popt->index) {
            case QEMU_OPTION_M:
                machine = find_machine(optarg);
                if (!machine) {
                    QEMUMachine *m;
                    printf("Supported machines are:\n");
                    for(m = first_machine; m != NULL; m = m->next) {
                        printf("%-10s %s%s\n",
                               m->name, m->desc,
                               m == first_machine ? " (default)" : "");
                    }
                    exit(*optarg != '?');
                }
                break;
            case QEMU_OPTION_cpu:
                /* hw initialization will check this */
                if (*optarg == '?') {
/* XXX: implement xxx_cpu_list for targets that still miss it */
#if defined(cpu_list)
                    cpu_list(stdout, &fprintf);
#endif
                    exit(0);
                } else {
                    cpu_model = optarg;
                }
                break;
            case QEMU_OPTION_initrd:
                initrd_filename = optarg;
                break;
            case QEMU_OPTION_hda:
                if (cyls == 0)
                    hda_index = drive_add(optarg, HD_ALIAS, 0);
                else
                    hda_index = drive_add(optarg, HD_ALIAS
			     ",cyls=%d,heads=%d,secs=%d%s",
                             0, cyls, heads, secs,
                             translation == BIOS_ATA_TRANSLATION_LBA ?
                                 ",trans=lba" :
                             translation == BIOS_ATA_TRANSLATION_NONE ?
                                 ",trans=none" : "");
                 break;
            case QEMU_OPTION_hdb:
            case QEMU_OPTION_hdc:
            case QEMU_OPTION_hdd:
                drive_add(optarg, HD_ALIAS, popt->index - QEMU_OPTION_hda);
                break;
            case QEMU_OPTION_drive:
                drive_add(NULL, "%s", optarg);
	        break;
            case QEMU_OPTION_mtdblock:
                drive_add(optarg, MTD_ALIAS);
                break;
            case QEMU_OPTION_sd:
                drive_add(optarg, SD_ALIAS);
                break;
            case QEMU_OPTION_pflash:
                drive_add(optarg, PFLASH_ALIAS);
                break;
            case QEMU_OPTION_snapshot:
                snapshot = 1;
                break;
            case QEMU_OPTION_hdachs:
                {
                    const char *p;
                    p = optarg;
                    cyls = strtol(p, (char **)&p, 0);
                    if (cyls < 1 || cyls > 16383)
                        goto chs_fail;
                    if (*p != ',')
                        goto chs_fail;
                    p++;
                    heads = strtol(p, (char **)&p, 0);
                    if (heads < 1 || heads > 16)
                        goto chs_fail;
                    if (*p != ',')
                        goto chs_fail;
                    p++;
                    secs = strtol(p, (char **)&p, 0);
                    if (secs < 1 || secs > 63)
                        goto chs_fail;
                    if (*p == ',') {
                        p++;
                        if (!strcmp(p, "none"))
                            translation = BIOS_ATA_TRANSLATION_NONE;
                        else if (!strcmp(p, "lba"))
                            translation = BIOS_ATA_TRANSLATION_LBA;
                        else if (!strcmp(p, "auto"))
                            translation = BIOS_ATA_TRANSLATION_AUTO;
                        else
                            goto chs_fail;
                    } else if (*p != '\0') {
                    chs_fail:
                        fprintf(stderr, "qemu: invalid physical CHS format\n");
                        exit(1);
                    }
		    if (hda_index != -1)
                        snprintf(drives_opt[hda_index].opt,
                                 sizeof(drives_opt[hda_index].opt),
                                 HD_ALIAS ",cyls=%d,heads=%d,secs=%d%s",
                                 0, cyls, heads, secs,
			         translation == BIOS_ATA_TRANSLATION_LBA ?
			     	    ",trans=lba" :
			         translation == BIOS_ATA_TRANSLATION_NONE ?
			             ",trans=none" : "");
                }
                break;
            case QEMU_OPTION_numa:
                if (nb_numa_nodes >= MAX_NODES) {
                    fprintf(stderr, "qemu: too many NUMA nodes\n");
                    exit(1);
                }
                numa_add(optarg);
                break;
            case QEMU_OPTION_nographic:
                nographic = 1;
                break;
#ifdef CONFIG_CURSES
            case QEMU_OPTION_curses:
                curses = 1;
                break;
#endif
            case QEMU_OPTION_portrait:
                graphic_rotate = 1;
                break;
            case QEMU_OPTION_kernel:
                kernel_filename = optarg;
                break;
            case QEMU_OPTION_append:
                kernel_cmdline = optarg;
                break;
            case QEMU_OPTION_cdrom:
                drive_add(optarg, CDROM_ALIAS);
                break;
            case QEMU_OPTION_boot:
                boot_devices = optarg;
                /* We just do some generic consistency checks */
                {
                    /* Could easily be extended to 64 devices if needed */
                    const char *p;
                    
                    boot_devices_bitmap = 0;
                    for (p = boot_devices; *p != '\0'; p++) {
                        /* Allowed boot devices are:
                         * a b     : floppy disk drives
                         * c ... f : IDE disk drives
                         * g ... m : machine implementation dependant drives
                         * n ... p : network devices
                         * It's up to each machine implementation to check
                         * if the given boot devices match the actual hardware
                         * implementation and firmware features.
                         */
                        if (*p < 'a' || *p > 'q') {
                            fprintf(stderr, "Invalid boot device '%c'\n", *p);
                            exit(1);
                        }
                        if (boot_devices_bitmap & (1 << (*p - 'a'))) {
                            fprintf(stderr,
                                    "Boot device '%c' was given twice\n",*p);
                            exit(1);
                        }
                        boot_devices_bitmap |= 1 << (*p - 'a');
                    }
                }
                break;
            case QEMU_OPTION_fda:
            case QEMU_OPTION_fdb:
                drive_add(optarg, FD_ALIAS, popt->index - QEMU_OPTION_fda);
                break;
#ifdef TARGET_I386
            case QEMU_OPTION_no_fd_bootchk:
                fd_bootchk = 0;
                break;
#endif
            case QEMU_OPTION_net:
                if (nb_net_clients >= MAX_NET_CLIENTS) {
                    fprintf(stderr, "qemu: too many network clients\n");
                    exit(1);
                }
                net_clients[nb_net_clients] = optarg;
                nb_net_clients++;
                break;
#ifdef CONFIG_SLIRP
            case QEMU_OPTION_tftp:
		tftp_prefix = optarg;
                break;
            case QEMU_OPTION_bootp:
                bootp_filename = optarg;
                break;
#ifndef _WIN32
            case QEMU_OPTION_smb:
		net_slirp_smb(optarg);
                break;
#endif
            case QEMU_OPTION_redir:
                net_slirp_redir(NULL, optarg);
                break;
#endif
            case QEMU_OPTION_bt:
                if (nb_bt_opts >= MAX_BT_CMDLINE) {
                    fprintf(stderr, "qemu: too many bluetooth options\n");
                    exit(1);
                }
                bt_opts[nb_bt_opts++] = optarg;
                break;
#ifdef HAS_AUDIO
            case QEMU_OPTION_audio_help:
                AUD_help ();
                exit (0);
                break;
            case QEMU_OPTION_soundhw:
                select_soundhw (optarg);
                break;
#endif
            case QEMU_OPTION_h:
                help(0);
                break;
            case QEMU_OPTION_version:
                version();
                exit(0);
                break;
            case QEMU_OPTION_m: {
                uint64_t value;
                char *ptr;

                value = strtoul(optarg, &ptr, 10);
                switch (*ptr) {
                case 0: case 'M': case 'm':
                    value <<= 20;
                    break;
                case 'G': case 'g':
                    value <<= 30;
                    break;
                default:
                    fprintf(stderr, "qemu: invalid ram size: %s\n", optarg);
                    exit(1);
                }

                /* On 32-bit hosts, QEMU is limited by virtual address space */
                if (value > (2047 << 20)
#ifndef CONFIG_KQEMU
                    && HOST_LONG_BITS == 32
#endif
                    ) {
                    fprintf(stderr, "qemu: at most 2047 MB RAM can be simulated\n");
                    exit(1);
                }
                if (value != (uint64_t)(ram_addr_t)value) {
                    fprintf(stderr, "qemu: ram size too large\n");
                    exit(1);
                }
                ram_size = value;
                break;
            }
            case QEMU_OPTION_d:
                {
                    int mask;
                    const CPULogItem *item;

                    mask = cpu_str_to_log_mask(optarg);
                    if (!mask) {
                        printf("Log items (comma separated):\n");
                    for(item = cpu_log_items; item->mask != 0; item++) {
                        printf("%-10s %s\n", item->name, item->help);
                    }
                    exit(1);
                    }
                    cpu_set_log(mask);
                }
                break;
#ifdef CONFIG_GDBSTUB
            case QEMU_OPTION_s:
                gdbstub_dev = "tcp::" DEFAULT_GDBSTUB_PORT;
                break;
            case QEMU_OPTION_gdb:
                gdbstub_dev = optarg;
                break;
#endif
            case QEMU_OPTION_L:
                bios_dir = optarg;
                break;
            case QEMU_OPTION_bios:
                bios_name = optarg;
                break;
            case QEMU_OPTION_singlestep:
                singlestep = 1;
                break;
            case QEMU_OPTION_S:
                autostart = 0;
                break;
#ifndef _WIN32
	    case QEMU_OPTION_k:
		keyboard_layout = optarg;
		break;
#endif
            case QEMU_OPTION_localtime:
                rtc_utc = 0;
                break;
            case QEMU_OPTION_vga:
                select_vgahw (optarg);
                break;
#if defined(TARGET_PPC) || defined(TARGET_SPARC)
            case QEMU_OPTION_g:
                {
                    const char *p;
                    int w, h, depth;
                    p = optarg;
                    w = strtol(p, (char **)&p, 10);
                    if (w <= 0) {
                    graphic_error:
                        fprintf(stderr, "qemu: invalid resolution or depth\n");
                        exit(1);
                    }
                    if (*p != 'x')
                        goto graphic_error;
                    p++;
                    h = strtol(p, (char **)&p, 10);
                    if (h <= 0)
                        goto graphic_error;
                    if (*p == 'x') {
                        p++;
                        depth = strtol(p, (char **)&p, 10);
                        if (depth != 8 && depth != 15 && depth != 16 &&
                            depth != 24 && depth != 32)
                            goto graphic_error;
                    } else if (*p == '\0') {
                        depth = graphic_depth;
                    } else {
                        goto graphic_error;
                    }

                    graphic_width = w;
                    graphic_height = h;
                    graphic_depth = depth;
                }
                break;
#endif
            case QEMU_OPTION_echr:
                {
                    char *r;
                    term_escape_char = strtol(optarg, &r, 0);
                    if (r == optarg)
                        printf("Bad argument to echr\n");
                    break;
                }
            case QEMU_OPTION_monitor:
                monitor_device = optarg;
                break;
            case QEMU_OPTION_serial:
                if (serial_device_index >= MAX_SERIAL_PORTS) {
                    fprintf(stderr, "qemu: too many serial ports\n");
                    exit(1);
                }
                serial_devices[serial_device_index] = optarg;
                serial_device_index++;
                break;
            case QEMU_OPTION_watchdog:
                i = select_watchdog(optarg);
                if (i > 0)
                    exit (i == 1 ? 1 : 0);
                break;
            case QEMU_OPTION_watchdog_action:
                if (select_watchdog_action(optarg) == -1) {
                    fprintf(stderr, "Unknown -watchdog-action parameter\n");
                    exit(1);
                }
                break;
            case QEMU_OPTION_virtiocon:
                if (virtio_console_index >= MAX_VIRTIO_CONSOLES) {
                    fprintf(stderr, "qemu: too many virtio consoles\n");
                    exit(1);
                }
                virtio_consoles[virtio_console_index] = optarg;
                virtio_console_index++;
                break;
            case QEMU_OPTION_parallel:
                if (parallel_device_index >= MAX_PARALLEL_PORTS) {
                    fprintf(stderr, "qemu: too many parallel ports\n");
                    exit(1);
                }
                parallel_devices[parallel_device_index] = optarg;
                parallel_device_index++;
                break;
	    case QEMU_OPTION_loadvm:
		loadvm = optarg;
		break;
            case QEMU_OPTION_full_screen:
                full_screen = 1;
                break;
#ifdef CONFIG_SDL
            case QEMU_OPTION_no_frame:
                no_frame = 1;
                break;
            case QEMU_OPTION_alt_grab:
                alt_grab = 1;
                break;
            case QEMU_OPTION_no_quit:
                no_quit = 1;
                break;
            case QEMU_OPTION_sdl:
                sdl = 1;
                break;
#endif
            case QEMU_OPTION_pidfile:
                pid_file = optarg;
                break;
#ifdef TARGET_I386
            case QEMU_OPTION_win2k_hack:
                win2k_install_hack = 1;
                break;
            case QEMU_OPTION_rtc_td_hack:
                rtc_td_hack = 1;
                break;
            case QEMU_OPTION_acpitable:
                if(acpi_table_add(optarg) < 0) {
                    fprintf(stderr, "Wrong acpi table provided\n");
                    exit(1);
                }
                break;
            case QEMU_OPTION_smbios:
                if(smbios_entry_add(optarg) < 0) {
                    fprintf(stderr, "Wrong smbios provided\n");
                    exit(1);
                }
                break;
#endif
#ifdef CONFIG_KQEMU
            case QEMU_OPTION_no_kqemu:
                kqemu_allowed = 0;
                break;
            case QEMU_OPTION_kernel_kqemu:
                kqemu_allowed = 2;
                break;
#endif
#ifdef CONFIG_KVM
            case QEMU_OPTION_enable_kvm:
                kvm_allowed = 1;
#ifdef CONFIG_KQEMU
                kqemu_allowed = 0;
#endif
                break;
#endif
#ifdef USE_KVM
	    case QEMU_OPTION_no_kvm:
		kvm_allowed = 0;
		break;
	    case QEMU_OPTION_no_kvm_irqchip: {
		kvm_irqchip = 0;
		kvm_pit = 0;
		break;
	    }
	    case QEMU_OPTION_no_kvm_pit: {
		kvm_pit = 0;
		break;
	    }
            case QEMU_OPTION_no_kvm_pit_reinjection: {
                kvm_pit_reinject = 0;
                break;
            }
	    case QEMU_OPTION_enable_nesting: {
		kvm_nested = 1;
		break;
	    }
#if defined(TARGET_I386) || defined(TARGET_X86_64) || defined(TARGET_IA64) || defined(__linux__)
            case QEMU_OPTION_pcidevice:
		if (assigned_devices_index >= MAX_DEV_ASSIGN_CMDLINE) {
                    fprintf(stderr, "Too many assigned devices\n");
                    exit(1);
		}
		assigned_devices[assigned_devices_index] = optarg;
		assigned_devices_index++;
                break;
#endif
#endif
            case QEMU_OPTION_usb:
                usb_enabled = 1;
                break;
            case QEMU_OPTION_usbdevice:
                usb_enabled = 1;
                if (usb_devices_index >= MAX_USB_CMDLINE) {
                    fprintf(stderr, "Too many USB devices\n");
                    exit(1);
                }
                usb_devices[usb_devices_index] = optarg;
                usb_devices_index++;
                break;
            case QEMU_OPTION_smp:
                smp_cpus = atoi(optarg);
                if (smp_cpus < 1) {
                    fprintf(stderr, "Invalid number of CPUs\n");
                    exit(1);
                }
                break;
	    case QEMU_OPTION_vnc:
		vnc_display = optarg;
		break;
#ifdef TARGET_I386
            case QEMU_OPTION_no_acpi:
                acpi_enabled = 0;
                break;
            case QEMU_OPTION_no_hpet:
                no_hpet = 1;
                break;
#endif
            case QEMU_OPTION_no_reboot:
                no_reboot = 1;
                break;
            case QEMU_OPTION_no_shutdown:
                no_shutdown = 1;
                break;
            case QEMU_OPTION_show_cursor:
                cursor_hide = 0;
                break;
            case QEMU_OPTION_uuid:
                if(qemu_uuid_parse(optarg, qemu_uuid) < 0) {
                    fprintf(stderr, "Fail to parse UUID string."
                            " Wrong format.\n");
                    exit(1);
                }
                break;
#ifndef _WIN32
	    case QEMU_OPTION_daemonize:
		daemonize = 1;
		break;
#endif
	    case QEMU_OPTION_option_rom:
		if (nb_option_roms >= MAX_OPTION_ROMS) {
		    fprintf(stderr, "Too many option ROMs\n");
		    exit(1);
		}
		option_rom[nb_option_roms] = optarg;
		nb_option_roms++;
		break;
#if defined(TARGET_ARM) || defined(TARGET_M68K)
            case QEMU_OPTION_semihosting:
                semihosting_enabled = 1;
                break;
#endif
            case QEMU_OPTION_tdf:
                time_drift_fix = 1;
		break;
            case QEMU_OPTION_kvm_shadow_memory:
                kvm_shadow_memory = (int64_t)atoi(optarg) * 1024 * 1024 / 4096;
                break;
            case QEMU_OPTION_mempath:
		mem_path = optarg;
		break;
#ifdef MAP_POPULATE
            case QEMU_OPTION_mem_prealloc:
		mem_prealloc = !mem_prealloc;
		break;
#endif
            case QEMU_OPTION_name:
                qemu_name = optarg;
                break;
#if defined(TARGET_SPARC) || defined(TARGET_PPC)
            case QEMU_OPTION_prom_env:
                if (nb_prom_envs >= MAX_PROM_ENVS) {
                    fprintf(stderr, "Too many prom variables\n");
                    exit(1);
                }
                prom_envs[nb_prom_envs] = optarg;
                nb_prom_envs++;
                break;
#endif
#ifdef TARGET_ARM
            case QEMU_OPTION_old_param:
                old_param = 1;
                break;
#endif
            case QEMU_OPTION_clock:
                configure_alarms(optarg);
                break;
            case QEMU_OPTION_startdate:
                {
                    struct tm tm;
                    time_t rtc_start_date;
                    if (!strcmp(optarg, "now")) {
                        rtc_date_offset = -1;
                    } else {
                        if (sscanf(optarg, "%d-%d-%dT%d:%d:%d",
                               &tm.tm_year,
                               &tm.tm_mon,
                               &tm.tm_mday,
                               &tm.tm_hour,
                               &tm.tm_min,
                               &tm.tm_sec) == 6) {
                            /* OK */
                        } else if (sscanf(optarg, "%d-%d-%d",
                                          &tm.tm_year,
                                          &tm.tm_mon,
                                          &tm.tm_mday) == 3) {
                            tm.tm_hour = 0;
                            tm.tm_min = 0;
                            tm.tm_sec = 0;
                        } else {
                            goto date_fail;
                        }
                        tm.tm_year -= 1900;
                        tm.tm_mon--;
                        rtc_start_date = mktimegm(&tm);
                        if (rtc_start_date == -1) {
                        date_fail:
                            fprintf(stderr, "Invalid date format. Valid format are:\n"
                                    "'now' or '2006-06-17T16:01:21' or '2006-06-17'\n");
                            exit(1);
                        }
                        rtc_date_offset = time(NULL) - rtc_start_date;
                    }
                }
                break;
            case QEMU_OPTION_tb_size:
                tb_size = strtol(optarg, NULL, 0);
                if (tb_size < 0)
                    tb_size = 0;
                break;
            case QEMU_OPTION_icount:
                use_icount = 1;
                if (strcmp(optarg, "auto") == 0) {
                    icount_time_shift = -1;
                } else {
                    icount_time_shift = strtol(optarg, NULL, 0);
                }
                break;
            case QEMU_OPTION_incoming:
                incoming = optarg;
                break;
#ifndef _WIN32
            case QEMU_OPTION_chroot:
                chroot_dir = optarg;
                break;
            case QEMU_OPTION_runas:
                run_as = optarg;
                break;
            case QEMU_OPTION_nvram:
                nvram = optarg;
                break;
#endif
#ifdef CONFIG_XEN
            case QEMU_OPTION_xen_domid:
                xen_domid = atoi(optarg);
                break;
            case QEMU_OPTION_xen_create:
                xen_mode = XEN_CREATE;
                break;
            case QEMU_OPTION_xen_attach:
                xen_mode = XEN_ATTACH;
                break;
#endif
            }
        }
    }

#if defined(CONFIG_KVM) && defined(CONFIG_KQEMU)
    if (kvm_allowed && kqemu_allowed) {
        fprintf(stderr,
                "You can not enable both KVM and kqemu at the same time\n");
        exit(1);
    }
#endif

    machine->max_cpus = machine->max_cpus ?: 1; /* Default to UP */
    if (smp_cpus > machine->max_cpus) {
        fprintf(stderr, "Number of SMP cpus requested (%d), exceeds max cpus "
                "supported by machine `%s' (%d)\n", smp_cpus,  machine->name,
                machine->max_cpus);
        exit(1);
    }

    if (nographic) {
       if (serial_device_index == 0)
           serial_devices[0] = "stdio";
       if (parallel_device_index == 0)
           parallel_devices[0] = "null";
       if (strncmp(monitor_device, "vc", 2) == 0)
           monitor_device = "stdio";
    }

#ifndef _WIN32
    if (daemonize) {
	pid_t pid;

	if (pipe(fds) == -1)
	    exit(1);

	pid = fork();
	if (pid > 0) {
	    uint8_t status;
	    ssize_t len;

	    close(fds[1]);

	again:
            len = read(fds[0], &status, 1);
            if (len == -1 && (errno == EINTR))
                goto again;

            if (len != 1)
                exit(1);
            else if (status == 1) {
                fprintf(stderr, "Could not acquire pidfile\n");
                exit(1);
            } else
                exit(0);
	} else if (pid < 0)
            exit(1);

	setsid();

	pid = fork();
	if (pid > 0)
	    exit(0);
	else if (pid < 0)
	    exit(1);

	umask(027);

        signal(SIGTSTP, SIG_IGN);
        signal(SIGTTOU, SIG_IGN);
        signal(SIGTTIN, SIG_IGN);
    }

#ifdef USE_KVM
    if (kvm_enabled()) {
	if (kvm_qemu_init() < 0) {
	    fprintf(stderr, "Could not initialize KVM, will disable KVM support\n");
#ifdef NO_CPU_EMULATION
	    fprintf(stderr, "Compiled with --disable-cpu-emulation, exiting.\n");
	    exit(1);
#endif
	    kvm_allowed = 0;
	}
    }
#endif

    if (pid_file && qemu_create_pidfile(pid_file) != 0) {
        if (daemonize) {
            uint8_t status = 1;
            write(fds[1], &status, 1);
        } else
            fprintf(stderr, "Could not acquire pid file\n");
        exit(1);
    }
#endif

#ifdef CONFIG_KQEMU
    if (smp_cpus > 1)
        kqemu_allowed = 0;
#endif
    if (qemu_init_main_loop()) {
        fprintf(stderr, "qemu_init_main_loop failed\n");
        exit(1);
    }
    linux_boot = (kernel_filename != NULL);
    net_boot = (boot_devices_bitmap >> ('n' - 'a')) & 0xF;

    if (!linux_boot && *kernel_cmdline != '\0') {
        fprintf(stderr, "-append only allowed with -kernel option\n");
        exit(1);
    }

    if (!linux_boot && initrd_filename != NULL) {
        fprintf(stderr, "-initrd only allowed with -kernel option\n");
        exit(1);
    }

    /* boot to floppy or the default cd if no hard disk defined yet */
    if (!boot_devices[0]) {
        boot_devices = "cad";
    }
    setvbuf(stdout, NULL, _IOLBF, 0);

    init_timers();
    if (init_timer_alarm() < 0) {
        fprintf(stderr, "could not initialize alarm timer\n");
        exit(1);
    }
    if (use_icount && icount_time_shift < 0) {
        use_icount = 2;
        /* 125MIPS seems a reasonable initial guess at the guest speed.
           It will be corrected fairly quickly anyway.  */
        icount_time_shift = 3;
        init_icount_adjust();
    }

#ifdef _WIN32
    socket_init();
#endif

    /* init network clients */
    if (nb_net_clients == 0) {
        /* if no clients, we use a default config */
        net_clients[nb_net_clients++] = "nic";
#ifdef CONFIG_SLIRP
        net_clients[nb_net_clients++] = "user";
#endif
    }

    for(i = 0;i < nb_net_clients; i++) {
        if (net_client_parse(net_clients[i]) < 0)
            exit(1);
    }
    net_client_check();

#ifdef TARGET_I386
    /* XXX: this should be moved in the PC machine instantiation code */
    if (net_boot != 0) {
        int netroms = 0;
	for (i = 0; i < nb_nics && i < 4; i++) {
	    const char *model = nd_table[i].model;
	    char buf[1024];
            if (net_boot & (1 << i)) {
                if (model == NULL)
                    model = "rtl8139";
                snprintf(buf, sizeof(buf), "%s/pxe-%s.bin", bios_dir, model);
                if (get_image_size(buf) > 0) {
                    if (nb_option_roms >= MAX_OPTION_ROMS) {
                        fprintf(stderr, "Too many option ROMs\n");
                        exit(1);
                    }
                    option_rom[nb_option_roms] = strdup(buf);
                    nb_option_roms++;
                    netroms++;
                }
            }
	}
	if (netroms == 0) {
	    fprintf(stderr, "No valid PXE rom found for network device\n");
	    exit(1);
	}
    }
#endif

    /* init the bluetooth world */
    for (i = 0; i < nb_bt_opts; i++)
        if (bt_parse(bt_opts[i]))
            exit(1);

    /* init the memory */
    if (ram_size == 0)
        ram_size = DEFAULT_RAM_SIZE * 1024 * 1024;

    if (kvm_enabled()) {
	    if (kvm_qemu_create_context() < 0) {
		    fprintf(stderr, "Could not create KVM context\n");
		    exit(1);
	    }
    }

#ifdef CONFIG_KQEMU
    /* FIXME: This is a nasty hack because kqemu can't cope with dynamic
       guest ram allocation.  It needs to go away.  */
    if (kqemu_allowed) {
        kqemu_phys_ram_size = ram_size + VGA_RAM_SIZE + 4 * 1024 * 1024;
        kqemu_phys_ram_base = qemu_vmalloc(kqemu_phys_ram_size);
        if (!kqemu_phys_ram_base) {
            fprintf(stderr, "Could not allocate physical memory\n");
            exit(1);
        }
    }
#endif

    /* init the dynamic translator */
    cpu_exec_init_all(tb_size * 1024 * 1024);

    bdrv_init();
    dma_helper_init();

    /* we always create the cdrom drive, even if no disk is there */

    if (nb_drives_opt < MAX_DRIVES)
        drive_add(NULL, CDROM_ALIAS);

    /* we always create at least one floppy */

    if (nb_drives_opt < MAX_DRIVES)
        drive_add(NULL, FD_ALIAS, 0);

    /* we always create one sd slot, even if no card is in it */

    if (nb_drives_opt < MAX_DRIVES)
        drive_add(NULL, SD_ALIAS);

    /* open the virtual block devices
     * note that migration with device
     * hot add/remove is broken.
     */
    for(i = 0; i < nb_drives_opt; i++)
        if (drive_init(&drives_opt[i], snapshot, machine) == -1)
	    exit(1);

    register_savevm("timer", 0, 2, timer_save, timer_load, NULL);
    register_savevm_live("ram", 0, 3, ram_save_live, NULL, ram_load, NULL);

#ifndef _WIN32
    /* must be after terminal init, SDL library changes signal handlers */
    termsig_setup();
#endif

    /* Maintain compatibility with multiple stdio monitors */
    if (!strcmp(monitor_device,"stdio")) {
        for (i = 0; i < MAX_SERIAL_PORTS; i++) {
            const char *devname = serial_devices[i];
            if (devname && !strcmp(devname,"mon:stdio")) {
                monitor_device = NULL;
                break;
            } else if (devname && !strcmp(devname,"stdio")) {
                monitor_device = NULL;
                serial_devices[i] = "mon:stdio";
                break;
            }
        }
    }

    if (nb_numa_nodes > 0) {
        int i;

        if (nb_numa_nodes > smp_cpus) {
            nb_numa_nodes = smp_cpus;
        }

        /* If no memory size if given for any node, assume the default case
         * and distribute the available memory equally across all nodes
         */
        for (i = 0; i < nb_numa_nodes; i++) {
            if (node_mem[i] != 0)
                break;
        }
        if (i == nb_numa_nodes) {
            uint64_t usedmem = 0;

            /* On Linux, the each node's border has to be 8MB aligned,
             * the final node gets the rest.
             */
            for (i = 0; i < nb_numa_nodes - 1; i++) {
                node_mem[i] = (ram_size / nb_numa_nodes) & ~((1 << 23UL) - 1);
                usedmem += node_mem[i];
            }
            node_mem[i] = ram_size - usedmem;
        }

        for (i = 0; i < nb_numa_nodes; i++) {
            if (node_cpumask[i] != 0)
                break;
        }
        /* assigning the VCPUs round-robin is easier to implement, guest OSes
         * must cope with this anyway, because there are BIOSes out there in
         * real machines which also use this scheme.
         */
        if (i == nb_numa_nodes) {
            for (i = 0; i < smp_cpus; i++) {
                node_cpumask[i % nb_numa_nodes] |= 1 << i;
            }
        }
    }

#ifdef KVM_UPSTREAM
    if (kvm_enabled()) {
        int ret;

        ret = kvm_init(smp_cpus);
        if (ret < 0) {
            fprintf(stderr, "failed to initialize KVM\n");
            exit(1);
        }
    }
#endif

    if (monitor_device) {
        monitor_hd = qemu_chr_open("monitor", monitor_device, NULL);
        if (!monitor_hd) {
            fprintf(stderr, "qemu: could not open monitor device '%s'\n", monitor_device);
            exit(1);
        }
    }

    for(i = 0; i < MAX_SERIAL_PORTS; i++) {
        const char *devname = serial_devices[i];
        if (devname && strcmp(devname, "none")) {
            char label[32];
            snprintf(label, sizeof(label), "serial%d", i);
            serial_hds[i] = qemu_chr_open(label, devname, NULL);
            if (!serial_hds[i]) {
                fprintf(stderr, "qemu: could not open serial device '%s'\n",
                        devname);
                exit(1);
            }
        }
    }

    for(i = 0; i < MAX_PARALLEL_PORTS; i++) {
        const char *devname = parallel_devices[i];
        if (devname && strcmp(devname, "none")) {
            char label[32];
            snprintf(label, sizeof(label), "parallel%d", i);
            parallel_hds[i] = qemu_chr_open(label, devname, NULL);
            if (!parallel_hds[i]) {
                fprintf(stderr, "qemu: could not open parallel device '%s'\n",
                        devname);
                exit(1);
            }
        }
    }

    for(i = 0; i < MAX_VIRTIO_CONSOLES; i++) {
        const char *devname = virtio_consoles[i];
        if (devname && strcmp(devname, "none")) {
            char label[32];
            snprintf(label, sizeof(label), "virtcon%d", i);
            virtcon_hds[i] = qemu_chr_open(label, devname, NULL);
            if (!virtcon_hds[i]) {
                fprintf(stderr, "qemu: could not open virtio console '%s'\n",
                        devname);
                exit(1);
            }
        }
    }

    if (kvm_enabled())
	kvm_init_ap();

    machine->init(ram_size, vga_ram_size, boot_devices,
                  kernel_filename, kernel_cmdline, initrd_filename, cpu_model);


    for (env = first_cpu; env != NULL; env = env->next_cpu) {
        for (i = 0; i < nb_numa_nodes; i++) {
            if (node_cpumask[i] & (1 << env->cpu_index)) {
                env->numa_node = i;
            }
        }
    }

    current_machine = machine;

    /* Set KVM's vcpu state to qemu's initial CPUState. */
    if (kvm_enabled()) {
        int ret;

        ret = kvm_sync_vcpus();
        if (ret < 0) {
            fprintf(stderr, "failed to initialize vcpus\n");
            exit(1);
        }
    }

    /* init USB devices */
    if (usb_enabled) {
        for(i = 0; i < usb_devices_index; i++) {
            if (usb_device_add(usb_devices[i], 0) < 0) {
                fprintf(stderr, "Warning: could not add USB device %s\n",
                        usb_devices[i]);
            }
        }
    }

    if (!display_state)
        dumb_display_init();
    /* just use the first displaystate for the moment */
    ds = display_state;
    /* terminal init */
    if (nographic) {
        if (curses) {
            fprintf(stderr, "fatal: -nographic can't be used with -curses\n");
            exit(1);
        }
    } else { 
#if defined(CONFIG_CURSES)
            if (curses) {
                /* At the moment curses cannot be used with other displays */
                curses_display_init(ds, full_screen);
            } else
#endif
            {
                if (vnc_display != NULL) {
                    vnc_display_init(ds);
                    if (vnc_display_open(ds, vnc_display) < 0)
                        exit(1);
                }
#if defined(CONFIG_SDL)
                if (sdl || !vnc_display)
                    sdl_display_init(ds, full_screen, no_frame);
#elif defined(CONFIG_COCOA)
                if (sdl || !vnc_display)
                    cocoa_display_init(ds, full_screen);
#endif
            }
    }
    dpy_resize(ds);

    dcl = ds->listeners;
    while (dcl != NULL) {
        if (dcl->dpy_refresh != NULL) {
            ds->gui_timer = qemu_new_timer(rt_clock, gui_update, ds);
            qemu_mod_timer(ds->gui_timer, qemu_get_clock(rt_clock));
        }
        dcl = dcl->next;
    }

    if (nographic || (vnc_display && !sdl)) {
        nographic_timer = qemu_new_timer(rt_clock, nographic_update, NULL);
        qemu_mod_timer(nographic_timer, qemu_get_clock(rt_clock));
    }

    text_consoles_set_display(display_state);
    qemu_chr_initial_reset();

    if (monitor_device && monitor_hd)
        monitor_init(monitor_hd, MONITOR_USE_READLINE | MONITOR_IS_DEFAULT);

    for(i = 0; i < MAX_SERIAL_PORTS; i++) {
        const char *devname = serial_devices[i];
        if (devname && strcmp(devname, "none")) {
            char label[32];
            snprintf(label, sizeof(label), "serial%d", i);
            if (strstart(devname, "vc", 0))
                qemu_chr_printf(serial_hds[i], "serial%d console\r\n", i);
        }
    }

    for(i = 0; i < MAX_PARALLEL_PORTS; i++) {
        const char *devname = parallel_devices[i];
        if (devname && strcmp(devname, "none")) {
            char label[32];
            snprintf(label, sizeof(label), "parallel%d", i);
            if (strstart(devname, "vc", 0))
                qemu_chr_printf(parallel_hds[i], "parallel%d console\r\n", i);
        }
    }

    for(i = 0; i < MAX_VIRTIO_CONSOLES; i++) {
        const char *devname = virtio_consoles[i];
        if (virtcon_hds[i] && devname) {
            char label[32];
            snprintf(label, sizeof(label), "virtcon%d", i);
            if (strstart(devname, "vc", 0))
                qemu_chr_printf(virtcon_hds[i], "virtio console%d\r\n", i);
        }
    }

#ifdef CONFIG_GDBSTUB
    if (gdbstub_dev && gdbserver_start(gdbstub_dev) < 0) {
        fprintf(stderr, "qemu: could not open gdbserver on device '%s'\n",
                gdbstub_dev);
        exit(1);
    }
#endif

    if (loadvm)
        do_loadvm(cur_mon, loadvm);

    if (incoming) {
        autostart = 0; /* fixme how to deal with -daemonize */
        qemu_start_incoming_migration(incoming);
    }

    if (autostart)
        vm_start();

#ifndef _WIN32
    if (daemonize) {
	uint8_t status = 0;
	ssize_t len;

    again1:
	len = write(fds[1], &status, 1);
	if (len == -1 && (errno == EINTR))
	    goto again1;

	if (len != 1)
	    exit(1);

	chdir("/");
	TFR(fd = open("/dev/null", O_RDWR));
	if (fd == -1)
	    exit(1);
    }

    if (run_as) {
        pwd = getpwnam(run_as);
        if (!pwd) {
            fprintf(stderr, "User \"%s\" doesn't exist\n", run_as);
            exit(1);
        }
    }

    if (chroot_dir) {
        if (chroot(chroot_dir) < 0) {
            fprintf(stderr, "chroot failed\n");
            exit(1);
        }
        chdir("/");
    }

    if (run_as) {
        if (setgid(pwd->pw_gid) < 0) {
            fprintf(stderr, "Failed to setgid(%d)\n", pwd->pw_gid);
            exit(1);
        }
        if (setuid(pwd->pw_uid) < 0) {
            fprintf(stderr, "Failed to setuid(%d)\n", pwd->pw_uid);
            exit(1);
        }
        if (setuid(0) != -1) {
            fprintf(stderr, "Dropping privileges failed\n");
            exit(1);
        }
    }

    if (daemonize) {
        dup2(fd, 0);
        dup2(fd, 1);
        dup2(fd, 2);

        close(fd);
    }
#endif

    main_loop();
    quit_timers();
    net_cleanup();

    return 0;
}<|MERGE_RESOLUTION|>--- conflicted
+++ resolved
@@ -303,15 +303,23 @@
 
 uint8_t qemu_uuid[16];
 
-/* KVM runs the main loop in a separate thread.  If we update one of the lists
- * that are polled before or after select(), we need to make sure to break out
- * of the select() to ensure the new item is serviced.
- */
-static void main_loop_break(void)
-{
-    if (kvm_enabled())
-	qemu_kvm_notify_work();
-}
+static int qemu_select(int max_fd, fd_set *rfds, fd_set *wfds, fd_set *xfds,
+		       struct timeval *tv)
+{
+    int ret;
+
+    /* KVM holds a mutex while QEMU code is running, we need hooks to
+       release the mutex whenever QEMU code sleeps. */
+
+    kvm_sleep_begin();
+
+    ret = select(max_fd, rfds, wfds, xfds, tv);
+
+    kvm_sleep_end();
+
+    return ret;
+}
+
 
 /***********************************************************/
 /* x86 ISA bus support */
@@ -3027,7 +3035,7 @@
         ioh->opaque = opaque;
         ioh->deleted = 0;
     }
-    main_loop_break();
+    qemu_notify_event();
     return 0;
 }
 
@@ -3482,14 +3490,7 @@
     bh->scheduled = 1;
     bh->idle = 0;
     /* stop the currently executing CPU to execute the BH ASAP */
-<<<<<<< HEAD
-    if (env) {
-        cpu_exit(env);
-    }
-    main_loop_break();
-=======
     qemu_notify_event();
->>>>>>> 72af9170
 }
 
 void qemu_bh_cancel(QEMUBH *bh)
@@ -3623,24 +3624,8 @@
         cpu_enable_ticks();
         vm_running = 1;
         vm_state_notify(1, 0);
-        if (kvm_enabled())
-            qemu_kvm_resume_all_threads();
         qemu_rearm_alarm_timer(alarm_timer);
-<<<<<<< HEAD
-    }
-}
-
-void vm_stop(int reason)
-{
-    if (vm_running) {
-        cpu_disable_ticks();
-        vm_running = 0;
-        if (kvm_enabled())
-            qemu_kvm_pause_all_threads();
-        vm_state_notify(0, reason);
-=======
         resume_all_vcpus();
->>>>>>> 72af9170
     }
 }
 
@@ -3737,14 +3722,11 @@
     } else {
         reset_requested = 1;
     }
-<<<<<<< HEAD
     if (cpu_single_env) {
         qemu_kvm_cpu_stop(cpu_single_env);
         cpu_exit(cpu_single_env);
     }
-=======
     qemu_notify_event();
->>>>>>> 72af9170
 }
 
 void qemu_system_shutdown_request(void)
@@ -3890,6 +3872,10 @@
 {
     CPUState *env = cpu_single_env;
 
+    if (kvm_enabled()) {
+        qemu_kvm_notify_work();
+        return;
+    }
     if (env) {
         cpu_exit(env);
 #ifdef USE_KQEMU
@@ -4045,25 +4031,6 @@
         cpu_exit(cpu_single_env);
 }
 
-<<<<<<< HEAD
-static int qemu_select(int max_fd, fd_set *rfds, fd_set *wfds, fd_set *xfds,
-		       struct timeval *tv)
-{
-    int ret;
-
-    /* KVM holds a mutex while QEMU code is running, we need hooks to
-       release the mutex whenever QEMU code sleeps. */
-
-    kvm_sleep_begin();
-
-    ret = select(max_fd, rfds, wfds, xfds, tv);
-
-    kvm_sleep_end();
-
-    return ret;
-}
-
-=======
 static void block_io_signals(void)
 {
     sigset_t set;
@@ -4241,7 +4208,6 @@
 #endif
 
 
->>>>>>> 72af9170
 #ifdef _WIN32
 static void host_main_loop_wait(int *timeout)
 {
@@ -4334,13 +4300,7 @@
         slirp_select_fill(&nfds, &rfds, &wfds, &xfds);
     }
 #endif
-<<<<<<< HEAD
     ret = qemu_select(nfds + 1, &rfds, &wfds, &xfds, &tv);
-=======
-    qemu_mutex_unlock_iothread();
-    ret = select(nfds + 1, &rfds, &wfds, &xfds, &tv);
-    qemu_mutex_lock_iothread();
->>>>>>> 72af9170
     if (ret > 0) {
         IOHandlerRecord **pioh;
 
@@ -4384,18 +4344,11 @@
     }
 
     /* vm time timers */
-<<<<<<< HEAD
-    if (vm_running && (!cur_cpu
-                       || likely(!(cur_cpu->singlestep_enabled & SSTEP_NOTIMER))))
-        qemu_run_timers(&active_timers[QEMU_TIMER_VIRTUAL],
-                        qemu_get_clock(vm_clock));
-=======
     if (vm_running) {
         if (!cur_cpu || likely(!(cur_cpu->singlestep_enabled & SSTEP_NOTIMER)))
             qemu_run_timers(&active_timers[QEMU_TIMER_VIRTUAL],
                 qemu_get_clock(vm_clock));
     }
->>>>>>> 72af9170
 
     /* real time timers */
     qemu_run_timers(&active_timers[QEMU_TIMER_REALTIME],
@@ -4414,24 +4367,6 @@
     int64_t ti;
 #endif
 
-<<<<<<< HEAD
-
-    if (kvm_enabled()) {
-	kvm_main_loop();
-	cpu_disable_ticks();
-	return 0;
-    }
-
-    cur_cpu = first_cpu;
-    next_cpu = cur_cpu->next_cpu ?: first_cpu;
-    for(;;) {
-        if (vm_running) {
-
-            for(;;) {
-                /* get next cpu */
-                env = next_cpu;
-=======
->>>>>>> 72af9170
 #ifdef CONFIG_PROFILER
     ti = profile_getclock();
 #endif
@@ -4465,75 +4400,6 @@
     return ret;
 }
 
-<<<<<<< HEAD
-            if (shutdown_requested) {
-                ret = EXCP_INTERRUPT;
-                if (no_shutdown) {
-                    vm_stop(0);
-                    no_shutdown = 0;
-                }
-                else
-                    break;
-            }
-            if (reset_requested) {
-                reset_requested = 0;
-                qemu_system_reset();
-                ret = EXCP_INTERRUPT;
-            }
-            if (powerdown_requested) {
-                powerdown_requested = 0;
-		qemu_system_powerdown();
-                ret = EXCP_INTERRUPT;
-            }
-#ifdef CONFIG_GDBSTUB
-            if (unlikely(ret == EXCP_DEBUG)) {
-                gdb_set_stop_cpu(cur_cpu);
-                vm_stop(EXCP_DEBUG);
-            }
-#endif
-            /* If all cpus are halted then wait until the next IRQ */
-            /* XXX: use timeout computed from timers */
-            if (ret == EXCP_HALTED) {
-                if (use_icount) {
-                    int64_t add;
-                    int64_t delta;
-                    /* Advance virtual time to the next event.  */
-                    if (use_icount == 1) {
-                        /* When not using an adaptive execution frequency
-                           we tend to get badly out of sync with real time,
-                           so just delay for a reasonable amount of time.  */
-                        delta = 0;
-                    } else {
-                        delta = cpu_get_icount() - cpu_get_clock();
-                    }
-                    if (delta > 0) {
-                        /* If virtual time is ahead of real time then just
-                           wait for IO.  */
-                        timeout = (delta / 1000000) + 1;
-                    } else {
-                        /* Wait for either IO to occur or the next
-                           timer event.  */
-                        add = qemu_next_deadline();
-                        /* We advance the timer before checking for IO.
-                           Limit the amount we advance so that early IO
-                           activity won't get the guest too far ahead.  */
-                        if (add > 10000000)
-                            add = 10000000;
-                        delta += add;
-                        add = (add + (1 << icount_time_shift) - 1)
-                              >> icount_time_shift;
-                        qemu_icount += add;
-                        timeout = delta / 1000000;
-                        if (timeout < 0)
-                            timeout = 0;
-                    }
-                } else {
-                    timeout = 5000;
-                }
-            } else {
-                timeout = 0;
-            }
-=======
 static void tcg_cpu_exec(void)
 {
     int ret = 0;
@@ -4604,7 +4470,6 @@
                we tend to get badly out of sync with real time,
                so just delay for a reasonable amount of time.  */
             delta = 0;
->>>>>>> 72af9170
         } else {
             delta = cpu_get_icount() - cpu_get_clock();
         }
@@ -4650,6 +4515,12 @@
 static void main_loop(void)
 {
     int r;
+
+    if (kvm_enabled()) {
+        kvm_main_loop();
+        cpu_disable_ticks();
+        return;
+    }
 
 #ifdef CONFIG_IOTHREAD
     qemu_system_ready = 1;
