--- conflicted
+++ resolved
@@ -144,21 +144,13 @@
 
 #########################################################
 # cpu emulator library
-<<<<<<< HEAD
+libobj-y = exec.o cpu-exec.o host-utils.o
 ifeq ($(NO_CPU_EMULATION), 1)
-libobj-y=exec.o fake-exec.o cpu-exec.o host-utils.o
-else
-libobj-y=exec.o translate-all.o cpu-exec.o\
-        translate.o host-utils.o
-endif
-
-ifdef CONFIG_KQEMU
-libobj-y += kqemu.o
-endif
-=======
-libobj-y = exec.o translate-all.o cpu-exec.o translate.o host-utils.o
+libobj-y += fack-exec.o
+else
+libobj-y += translate-all.o translate.o 
+endif
 libobj-$(CONFIG_KQEMU) += kqemu.o
->>>>>>> 943e0a31
 # TCG code generator
 ifneq ($(NO_CPU_EMULATION), 1)
 libobj-y += tcg/tcg.o tcg/tcg-runtime.o
