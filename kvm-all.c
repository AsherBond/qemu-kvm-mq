--- conflicted
+++ resolved
@@ -78,24 +78,18 @@
     int pit_in_kernel;
     int xsave, xcrs;
     int many_ioeventfds;
-<<<<<<< HEAD
     int pit_state2;
-
-=======
->>>>>>> 84b058d7
     int irqchip_inject_ioctl;
 #ifdef KVM_CAP_IRQ_ROUTING
     struct kvm_irq_routing *irq_routes;
     int nr_allocated_irq_routes;
-<<<<<<< HEAD
+#ifdef UNUSED_UPSTREAM_KVM
+    uint32_t *used_gsi_bitmap;
+    unsigned int max_gsi;
+#endif
 #endif
     void *used_gsi_bitmap;
     int max_gsi;
-=======
-    uint32_t *used_gsi_bitmap;
-    unsigned int max_gsi;
-#endif
->>>>>>> 84b058d7
 };
 
 KVMState *kvm_state;
@@ -765,6 +759,7 @@
     return (s->irqchip_inject_ioctl == KVM_IRQ_LINE) ? 1 : event.status;
 }
 
+#ifdef UNUSED_UPSTREAM_KVM
 #ifdef KVM_CAP_IRQ_ROUTING
 static void set_gsi(KVMState *s, unsigned int gsi)
 {
@@ -849,9 +844,11 @@
 {
 }
 #endif /* !KVM_CAP_IRQ_ROUTING */
+#endif
 
 static int kvm_irqchip_create(KVMState *s)
 {
+#ifdef UNUSED_UPSTREAM_KVM
     QemuOptsList *list = qemu_find_opts("machine");
     int ret;
 
@@ -875,6 +872,7 @@
     s->irqchip_in_kernel = 1;
 
     kvm_init_irq_routing(s);
+#endif
 
     return 0;
 }
@@ -1331,15 +1329,14 @@
     return kvm_state->many_ioeventfds;
 }
 
-<<<<<<< HEAD
+int kvm_has_gsi_routing(void)
+{
+    return kvm_check_extension(kvm_state, KVM_CAP_IRQ_ROUTING);
+}
+
 int kvm_allows_irq0_override(void)
 {
     return !kvm_enabled() || !kvm_irqchip_in_kernel() || kvm_has_gsi_routing();
-=======
-int kvm_has_gsi_routing(void)
-{
-    return kvm_check_extension(kvm_state, KVM_CAP_IRQ_ROUTING);
->>>>>>> 84b058d7
 }
 
 void kvm_setup_guest_memory(void *start, size_t size)
