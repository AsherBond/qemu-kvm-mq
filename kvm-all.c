/*
 * QEMU KVM support
 *
 * Copyright IBM, Corp. 2008
 *           Red Hat, Inc. 2008
 *
 * Authors:
 *  Anthony Liguori   <aliguori@us.ibm.com>
 *  Glauber Costa     <gcosta@redhat.com>
 *
 * This work is licensed under the terms of the GNU GPL, version 2 or later.
 * See the COPYING file in the top-level directory.
 *
 */

#include <sys/types.h>
#include <sys/ioctl.h>
#include <sys/mman.h>
#include <stdarg.h>

#include <linux/kvm.h>

#include "qemu-common.h"
#include "qemu-barrier.h"
#include "sysemu.h"
#include "hw/hw.h"
#include "gdbstub.h"
#include "kvm.h"

/* KVM uses PAGE_SIZE in it's definition of COALESCED_MMIO_MAX */
#define PAGE_SIZE TARGET_PAGE_SIZE
#ifdef KVM_UPSTREAM

//#define DEBUG_KVM

#ifdef DEBUG_KVM
#define dprintf(fmt, ...) \
    do { fprintf(stderr, fmt, ## __VA_ARGS__); } while (0)
#else
#define dprintf(fmt, ...) \
    do { } while (0)
#endif

typedef struct KVMSlot
{
    target_phys_addr_t start_addr;
    ram_addr_t memory_size;
    ram_addr_t phys_offset;
    int slot;
    int flags;
} KVMSlot;

typedef struct kvm_dirty_log KVMDirtyLog;

int kvm_allowed = 0;

struct KVMState
{
    KVMSlot slots[32];
    int fd;
    int vmfd;
    int coalesced_mmio;
#ifdef KVM_CAP_COALESCED_MMIO
    struct kvm_coalesced_mmio_ring *coalesced_mmio_ring;
#endif
    int broken_set_mem_region;
    int migration_log;
    int vcpu_events;
    int robust_singlestep;
#ifdef KVM_CAP_SET_GUEST_DEBUG
    struct kvm_sw_breakpoint_head kvm_sw_breakpoints;
#endif
    int irqchip_in_kernel;
    int pit_in_kernel;
};

static KVMState *kvm_state;

static KVMSlot *kvm_alloc_slot(KVMState *s)
{
    int i;

    for (i = 0; i < ARRAY_SIZE(s->slots); i++) {
        /* KVM private memory slots */
        if (i >= 8 && i < 12)
            continue;
        if (s->slots[i].memory_size == 0)
            return &s->slots[i];
    }

    fprintf(stderr, "%s: no free slot available\n", __func__);
    abort();
}

static KVMSlot *kvm_lookup_matching_slot(KVMState *s,
                                         target_phys_addr_t start_addr,
                                         target_phys_addr_t end_addr)
{
    int i;

    for (i = 0; i < ARRAY_SIZE(s->slots); i++) {
        KVMSlot *mem = &s->slots[i];

        if (start_addr == mem->start_addr &&
            end_addr == mem->start_addr + mem->memory_size) {
            return mem;
        }
    }

    return NULL;
}

/*
 * Find overlapping slot with lowest start address
 */
static KVMSlot *kvm_lookup_overlapping_slot(KVMState *s,
                                            target_phys_addr_t start_addr,
                                            target_phys_addr_t end_addr)
{
    KVMSlot *found = NULL;
    int i;

    for (i = 0; i < ARRAY_SIZE(s->slots); i++) {
        KVMSlot *mem = &s->slots[i];

        if (mem->memory_size == 0 ||
            (found && found->start_addr < mem->start_addr)) {
            continue;
        }

        if (end_addr > mem->start_addr &&
            start_addr < mem->start_addr + mem->memory_size) {
            found = mem;
        }
    }

    return found;
}

static int kvm_set_user_memory_region(KVMState *s, KVMSlot *slot)
{
    struct kvm_userspace_memory_region mem;

    mem.slot = slot->slot;
    mem.guest_phys_addr = slot->start_addr;
    mem.memory_size = slot->memory_size;
    mem.userspace_addr = (unsigned long)qemu_get_ram_ptr(slot->phys_offset);
    mem.flags = slot->flags;
    if (s->migration_log) {
        mem.flags |= KVM_MEM_LOG_DIRTY_PAGES;
    }
    return kvm_vm_ioctl(s, KVM_SET_USER_MEMORY_REGION, &mem);
}

static void kvm_reset_vcpu(void *opaque)
{
    CPUState *env = opaque;

    kvm_arch_reset_vcpu(env);
}
#endif

int kvm_irqchip_in_kernel(void)
{
    return kvm_state->irqchip_in_kernel;
}

int kvm_pit_in_kernel(void)
{
    return kvm_state->pit_in_kernel;
}


#ifdef KVM_UPSTREAM
int kvm_init_vcpu(CPUState *env)
{
    KVMState *s = kvm_state;
    long mmap_size;
    int ret;

    dprintf("kvm_init_vcpu\n");

    ret = kvm_vm_ioctl(s, KVM_CREATE_VCPU, env->cpu_index);
    if (ret < 0) {
        dprintf("kvm_create_vcpu failed\n");
        goto err;
    }

    env->kvm_fd = ret;
    env->kvm_state = s;

    mmap_size = kvm_ioctl(s, KVM_GET_VCPU_MMAP_SIZE, 0);
    if (mmap_size < 0) {
        dprintf("KVM_GET_VCPU_MMAP_SIZE failed\n");
        goto err;
    }

    env->kvm_run = mmap(NULL, mmap_size, PROT_READ | PROT_WRITE, MAP_SHARED,
                        env->kvm_fd, 0);
    if (env->kvm_run == MAP_FAILED) {
        ret = -errno;
        dprintf("mmap'ing vcpu state failed\n");
        goto err;
    }

#ifdef KVM_CAP_COALESCED_MMIO
    if (s->coalesced_mmio && !s->coalesced_mmio_ring)
        s->coalesced_mmio_ring = (void *) env->kvm_run +
		s->coalesced_mmio * PAGE_SIZE;
#endif

    ret = kvm_arch_init_vcpu(env);
    if (ret == 0) {
        qemu_register_reset(kvm_reset_vcpu, env);
        kvm_arch_reset_vcpu(env);
    }
err:
    return ret;
}

/*
 * dirty pages logging control
 */
static int kvm_dirty_pages_log_change(target_phys_addr_t phys_addr,
                                      ram_addr_t size, int flags, int mask)
{
    KVMState *s = kvm_state;
    KVMSlot *mem = kvm_lookup_matching_slot(s, phys_addr, phys_addr + size);
    int old_flags;

    if (mem == NULL)  {
            fprintf(stderr, "BUG: %s: invalid parameters " TARGET_FMT_plx "-"
                    TARGET_FMT_plx "\n", __func__, phys_addr,
                    (target_phys_addr_t)(phys_addr + size - 1));
            return -EINVAL;
    }

    old_flags = mem->flags;

    flags = (mem->flags & ~mask) | flags;
    mem->flags = flags;

    /* If nothing changed effectively, no need to issue ioctl */
    if (s->migration_log) {
        flags |= KVM_MEM_LOG_DIRTY_PAGES;
    }
    if (flags == old_flags) {
            return 0;
    }

    return kvm_set_user_memory_region(s, mem);
}

int kvm_log_start(target_phys_addr_t phys_addr, ram_addr_t size)
{
        return kvm_dirty_pages_log_change(phys_addr, size,
                                          KVM_MEM_LOG_DIRTY_PAGES,
                                          KVM_MEM_LOG_DIRTY_PAGES);
}

int kvm_log_stop(target_phys_addr_t phys_addr, ram_addr_t size)
{
        return kvm_dirty_pages_log_change(phys_addr, size,
                                          0,
                                          KVM_MEM_LOG_DIRTY_PAGES);
}

static int kvm_set_migration_log(int enable)
{
    KVMState *s = kvm_state;
    KVMSlot *mem;
    int i, err;

    s->migration_log = enable;

    for (i = 0; i < ARRAY_SIZE(s->slots); i++) {
        mem = &s->slots[i];

        if (!!(mem->flags & KVM_MEM_LOG_DIRTY_PAGES) == enable) {
            continue;
        }
        err = kvm_set_user_memory_region(s, mem);
        if (err) {
            return err;
        }
    }
    return 0;
}

static int test_le_bit(unsigned long nr, unsigned char *addr)
{
    return (addr[nr >> 3] >> (nr & 7)) & 1;
}

/**
 * kvm_physical_sync_dirty_bitmap - Grab dirty bitmap from kernel space
 * This function updates qemu's dirty bitmap using cpu_physical_memory_set_dirty().
 * This means all bits are set to dirty.
 *
 * @start_add: start of logged region.
 * @end_addr: end of logged region.
 */
static int kvm_physical_sync_dirty_bitmap(target_phys_addr_t start_addr,
					  target_phys_addr_t end_addr)
{
    KVMState *s = kvm_state;
    unsigned long size, allocated_size = 0;
    target_phys_addr_t phys_addr;
    ram_addr_t addr;
    KVMDirtyLog d;
    KVMSlot *mem;
    int ret = 0;

    d.dirty_bitmap = NULL;
    while (start_addr < end_addr) {
        mem = kvm_lookup_overlapping_slot(s, start_addr, end_addr);
        if (mem == NULL) {
            break;
        }

        size = ((mem->memory_size >> TARGET_PAGE_BITS) + 7) / 8;
        if (!d.dirty_bitmap) {
            d.dirty_bitmap = qemu_malloc(size);
        } else if (size > allocated_size) {
            d.dirty_bitmap = qemu_realloc(d.dirty_bitmap, size);
        }
        allocated_size = size;
        memset(d.dirty_bitmap, 0, allocated_size);

        d.slot = mem->slot;

        if (kvm_vm_ioctl(s, KVM_GET_DIRTY_LOG, &d) == -1) {
            dprintf("ioctl failed %d\n", errno);
            ret = -1;
            break;
        }

        for (phys_addr = mem->start_addr, addr = mem->phys_offset;
             phys_addr < mem->start_addr + mem->memory_size;
             phys_addr += TARGET_PAGE_SIZE, addr += TARGET_PAGE_SIZE) {
            unsigned char *bitmap = (unsigned char *)d.dirty_bitmap;
            unsigned nr = (phys_addr - mem->start_addr) >> TARGET_PAGE_BITS;

            if (test_le_bit(nr, bitmap)) {
                cpu_physical_memory_set_dirty(addr);
            }
        }
        start_addr = phys_addr;
    }
    qemu_free(d.dirty_bitmap);

    return ret;
}
#endif

int kvm_coalesce_mmio_region(target_phys_addr_t start, ram_addr_t size)
{
    int ret = -ENOSYS;
#ifdef KVM_CAP_COALESCED_MMIO
    KVMState *s = kvm_state;

    if (s->coalesced_mmio) {
        struct kvm_coalesced_mmio_zone zone;

        zone.addr = start;
        zone.size = size;

        ret = kvm_vm_ioctl(s, KVM_REGISTER_COALESCED_MMIO, &zone);
    }
#endif

    return ret;
}

int kvm_uncoalesce_mmio_region(target_phys_addr_t start, ram_addr_t size)
{
    int ret = -ENOSYS;
#ifdef KVM_CAP_COALESCED_MMIO
    KVMState *s = kvm_state;

    if (s->coalesced_mmio) {
        struct kvm_coalesced_mmio_zone zone;

        zone.addr = start;
        zone.size = size;

        ret = kvm_vm_ioctl(s, KVM_UNREGISTER_COALESCED_MMIO, &zone);
    }
#endif

    return ret;
}

int kvm_check_extension(KVMState *s, unsigned int extension)
{
    int ret;

    ret = kvm_ioctl(s, KVM_CHECK_EXTENSION, extension);
    if (ret < 0) {
        ret = 0;
    }

    return ret;
}
#ifdef KVM_UPSTREAM

static void kvm_set_phys_mem(target_phys_addr_t start_addr,
			     ram_addr_t size,
			     ram_addr_t phys_offset)
{
    KVMState *s = kvm_state;
    ram_addr_t flags = phys_offset & ~TARGET_PAGE_MASK;
    KVMSlot *mem, old;
    int err;

    if (start_addr & ~TARGET_PAGE_MASK) {
        if (flags >= IO_MEM_UNASSIGNED) {
            if (!kvm_lookup_overlapping_slot(s, start_addr,
                                             start_addr + size)) {
                return;
            }
            fprintf(stderr, "Unaligned split of a KVM memory slot\n");
        } else {
            fprintf(stderr, "Only page-aligned memory slots supported\n");
        }
        abort();
    }

    /* KVM does not support read-only slots */
    phys_offset &= ~IO_MEM_ROM;

    while (1) {
        mem = kvm_lookup_overlapping_slot(s, start_addr, start_addr + size);
        if (!mem) {
            break;
        }

        if (flags < IO_MEM_UNASSIGNED && start_addr >= mem->start_addr &&
            (start_addr + size <= mem->start_addr + mem->memory_size) &&
            (phys_offset - start_addr == mem->phys_offset - mem->start_addr)) {
            /* The new slot fits into the existing one and comes with
             * identical parameters - nothing to be done. */
            return;
        }

        old = *mem;

        /* unregister the overlapping slot */
        mem->memory_size = 0;
        err = kvm_set_user_memory_region(s, mem);
        if (err) {
            fprintf(stderr, "%s: error unregistering overlapping slot: %s\n",
                    __func__, strerror(-err));
            abort();
        }

        /* Workaround for older KVM versions: we can't join slots, even not by
         * unregistering the previous ones and then registering the larger
         * slot. We have to maintain the existing fragmentation. Sigh.
         *
         * This workaround assumes that the new slot starts at the same
         * address as the first existing one. If not or if some overlapping
         * slot comes around later, we will fail (not seen in practice so far)
         * - and actually require a recent KVM version. */
        if (s->broken_set_mem_region &&
            old.start_addr == start_addr && old.memory_size < size &&
            flags < IO_MEM_UNASSIGNED) {
            mem = kvm_alloc_slot(s);
            mem->memory_size = old.memory_size;
            mem->start_addr = old.start_addr;
            mem->phys_offset = old.phys_offset;
            mem->flags = 0;

            err = kvm_set_user_memory_region(s, mem);
            if (err) {
                fprintf(stderr, "%s: error updating slot: %s\n", __func__,
                        strerror(-err));
                abort();
            }

            start_addr += old.memory_size;
            phys_offset += old.memory_size;
            size -= old.memory_size;
            continue;
        }

        /* register prefix slot */
        if (old.start_addr < start_addr) {
            mem = kvm_alloc_slot(s);
            mem->memory_size = start_addr - old.start_addr;
            mem->start_addr = old.start_addr;
            mem->phys_offset = old.phys_offset;
            mem->flags = 0;

            err = kvm_set_user_memory_region(s, mem);
            if (err) {
                fprintf(stderr, "%s: error registering prefix slot: %s\n",
                        __func__, strerror(-err));
                abort();
            }
        }

        /* register suffix slot */
        if (old.start_addr + old.memory_size > start_addr + size) {
            ram_addr_t size_delta;

            mem = kvm_alloc_slot(s);
            mem->start_addr = start_addr + size;
            size_delta = mem->start_addr - old.start_addr;
            mem->memory_size = old.memory_size - size_delta;
            mem->phys_offset = old.phys_offset + size_delta;
            mem->flags = 0;

            err = kvm_set_user_memory_region(s, mem);
            if (err) {
                fprintf(stderr, "%s: error registering suffix slot: %s\n",
                        __func__, strerror(-err));
                abort();
            }
        }
    }

    /* in case the KVM bug workaround already "consumed" the new slot */
    if (!size)
        return;

    /* KVM does not need to know about this memory */
    if (flags >= IO_MEM_UNASSIGNED)
        return;

    mem = kvm_alloc_slot(s);
    mem->memory_size = size;
    mem->start_addr = start_addr;
    mem->phys_offset = phys_offset;
    mem->flags = 0;

    err = kvm_set_user_memory_region(s, mem);
    if (err) {
        fprintf(stderr, "%s: error registering slot: %s\n", __func__,
                strerror(-err));
        abort();
    }
}

#endif

static void kvm_client_set_memory(struct CPUPhysMemoryClient *client,
				  target_phys_addr_t start_addr,
				  ram_addr_t size,
				  ram_addr_t phys_offset)
{
	kvm_set_phys_mem(start_addr, size, phys_offset);
}

static int kvm_client_sync_dirty_bitmap(struct CPUPhysMemoryClient *client,
					target_phys_addr_t start_addr,
					target_phys_addr_t end_addr)
{
	return kvm_physical_sync_dirty_bitmap(start_addr, end_addr);
}

static int kvm_client_migration_log(struct CPUPhysMemoryClient *client,
				    int enable)
{
	return kvm_set_migration_log(enable);
}

static CPUPhysMemoryClient kvm_cpu_phys_memory_client = {
	.set_memory = kvm_client_set_memory,
	.sync_dirty_bitmap = kvm_client_sync_dirty_bitmap,
	.migration_log = kvm_client_migration_log,
};


void kvm_cpu_register_phys_memory_client(void)
{
    cpu_register_phys_memory_client(&kvm_cpu_phys_memory_client);
}

#ifdef KVM_UPSTREAM

int kvm_init(int smp_cpus)
{
    static const char upgrade_note[] =
        "Please upgrade to at least kernel 2.6.29 or recent kvm-kmod\n"
        "(see http://sourceforge.net/projects/kvm).\n";
    KVMState *s;
    int ret;
    int i;

    if (smp_cpus > 1) {
        fprintf(stderr, "No SMP KVM support, use '-smp 1'\n");
        return -EINVAL;
    }

    s = qemu_mallocz(sizeof(KVMState));

#ifdef KVM_CAP_SET_GUEST_DEBUG
    QTAILQ_INIT(&s->kvm_sw_breakpoints);
#endif
    for (i = 0; i < ARRAY_SIZE(s->slots); i++)
        s->slots[i].slot = i;

    s->vmfd = -1;
    s->fd = qemu_open("/dev/kvm", O_RDWR);
    if (s->fd == -1) {
        fprintf(stderr, "Could not access KVM kernel module: %m\n");
        ret = -errno;
        goto err;
    }

    ret = kvm_ioctl(s, KVM_GET_API_VERSION, 0);
    if (ret < KVM_API_VERSION) {
        if (ret > 0)
            ret = -EINVAL;
        fprintf(stderr, "kvm version too old\n");
        goto err;
    }

    if (ret > KVM_API_VERSION) {
        ret = -EINVAL;
        fprintf(stderr, "kvm version not supported\n");
        goto err;
    }

    s->vmfd = kvm_ioctl(s, KVM_CREATE_VM, 0);
    if (s->vmfd < 0)
        goto err;

    /* initially, KVM allocated its own memory and we had to jump through
     * hooks to make phys_ram_base point to this.  Modern versions of KVM
     * just use a user allocated buffer so we can use regular pages
     * unmodified.  Make sure we have a sufficiently modern version of KVM.
     */
    if (!kvm_check_extension(s, KVM_CAP_USER_MEMORY)) {
        ret = -EINVAL;
        fprintf(stderr, "kvm does not support KVM_CAP_USER_MEMORY\n%s",
                upgrade_note);
        goto err;
    }

    /* There was a nasty bug in < kvm-80 that prevents memory slots from being
     * destroyed properly.  Since we rely on this capability, refuse to work
     * with any kernel without this capability. */
    if (!kvm_check_extension(s, KVM_CAP_DESTROY_MEMORY_REGION_WORKS)) {
        ret = -EINVAL;

        fprintf(stderr,
                "KVM kernel module broken (DESTROY_MEMORY_REGION).\n%s",
                upgrade_note);
        goto err;
    }

    s->coalesced_mmio = 0;
#ifdef KVM_CAP_COALESCED_MMIO
    s->coalesced_mmio = kvm_check_extension(s, KVM_CAP_COALESCED_MMIO);
    s->coalesced_mmio_ring = NULL;
#endif

    s->broken_set_mem_region = 1;
#ifdef KVM_CAP_JOIN_MEMORY_REGIONS_WORKS
    ret = kvm_ioctl(s, KVM_CHECK_EXTENSION, KVM_CAP_JOIN_MEMORY_REGIONS_WORKS);
    if (ret > 0) {
        s->broken_set_mem_region = 0;
    }
#endif

    s->vcpu_events = 0;
#ifdef KVM_CAP_VCPU_EVENTS
    s->vcpu_events = kvm_check_extension(s, KVM_CAP_VCPU_EVENTS);
#endif

    s->robust_singlestep = 0;
#ifdef KVM_CAP_X86_ROBUST_SINGLESTEP
    s->robust_singlestep =
        kvm_check_extension(s, KVM_CAP_X86_ROBUST_SINGLESTEP);
#endif

    ret = kvm_arch_init(s, smp_cpus);
    if (ret < 0)
        goto err;

    kvm_state = s;
    cpu_register_phys_memory_client(&kvm_cpu_phys_memory_client);

    return 0;

err:
    if (s) {
        if (s->vmfd != -1)
            close(s->vmfd);
        if (s->fd != -1)
            close(s->fd);
    }
    qemu_free(s);

    return ret;
}
#endif

static int kvm_handle_io(uint16_t port, void *data, int direction, int size,
                         uint32_t count)
{
    int i;
    uint8_t *ptr = data;

    for (i = 0; i < count; i++) {
        if (direction == KVM_EXIT_IO_IN) {
            switch (size) {
            case 1:
                stb_p(ptr, cpu_inb(port));
                break;
            case 2:
                stw_p(ptr, cpu_inw(port));
                break;
            case 4:
                stl_p(ptr, cpu_inl(port));
                break;
            }
        } else {
            switch (size) {
            case 1:
                cpu_outb(port, ldub_p(ptr));
                break;
            case 2:
                cpu_outw(port, lduw_p(ptr));
                break;
            case 4:
                cpu_outl(port, ldl_p(ptr));
                break;
            }
        }

        ptr += size;
    }

    return 1;
}

void kvm_flush_coalesced_mmio_buffer(void)
{
#ifdef KVM_CAP_COALESCED_MMIO
    KVMState *s = kvm_state;
    if (s->coalesced_mmio_ring) {
        struct kvm_coalesced_mmio_ring *ring = s->coalesced_mmio_ring;
        while (ring->first != ring->last) {
            struct kvm_coalesced_mmio *ent;

            ent = &ring->coalesced_mmio[ring->first];

            cpu_physical_memory_write(ent->phys_addr, ent->data, ent->len);
            smp_wmb();
            ring->first = (ring->first + 1) % KVM_COALESCED_MMIO_MAX;
        }
    }
#endif
}

#ifdef KVM_UPSTREAM

void kvm_cpu_synchronize_state(CPUState *env)
{
    if (!env->kvm_vcpu_dirty) {
        kvm_arch_get_registers(env);
        env->kvm_vcpu_dirty = 1;
    }
}

void kvm_cpu_synchronize_post_reset(CPUState *env)
{
    kvm_arch_put_registers(env, KVM_PUT_RESET_STATE);
    env->kvm_vcpu_dirty = 0;
}

void kvm_cpu_synchronize_post_init(CPUState *env)
{
    kvm_arch_put_registers(env, KVM_PUT_FULL_STATE);
    env->kvm_vcpu_dirty = 0;
}

int kvm_cpu_exec(CPUState *env)
{
    struct kvm_run *run = env->kvm_run;
    int ret;

    dprintf("kvm_cpu_exec()\n");

    do {
#ifndef CONFIG_IOTHREAD
        if (env->exit_request) {
            dprintf("interrupt exit requested\n");
            ret = 0;
            break;
        }
#endif

        if (env->kvm_vcpu_dirty) {
            kvm_arch_put_registers(env, KVM_PUT_RUNTIME_STATE);
            env->kvm_vcpu_dirty = 0;
        }

        kvm_arch_pre_run(env, run);
        qemu_mutex_unlock_iothread();
        ret = kvm_vcpu_ioctl(env, KVM_RUN, 0);
        qemu_mutex_lock_iothread();
        kvm_arch_post_run(env, run);

        if (ret == -EINTR || ret == -EAGAIN) {
            cpu_exit(env);
            dprintf("io window exit\n");
            ret = 0;
            break;
        }

        if (ret < 0) {
            dprintf("kvm run failed %s\n", strerror(-ret));
            abort();
        }

        kvm_flush_coalesced_mmio_buffer();

        ret = 0; /* exit loop */
        switch (run->exit_reason) {
        case KVM_EXIT_IO:
            dprintf("handle_io\n");
            ret = kvm_handle_io(run->io.port,
                                (uint8_t *)run + run->io.data_offset,
                                run->io.direction,
                                run->io.size,
                                run->io.count);
            break;
        case KVM_EXIT_MMIO:
            dprintf("handle_mmio\n");
            cpu_physical_memory_rw(run->mmio.phys_addr,
                                   run->mmio.data,
                                   run->mmio.len,
                                   run->mmio.is_write);
            ret = 1;
            break;
        case KVM_EXIT_IRQ_WINDOW_OPEN:
            dprintf("irq_window_open\n");
            break;
        case KVM_EXIT_SHUTDOWN:
            dprintf("shutdown\n");
            qemu_system_reset_request();
            ret = 1;
            break;
        case KVM_EXIT_UNKNOWN:
            dprintf("kvm_exit_unknown\n");
            break;
        case KVM_EXIT_FAIL_ENTRY:
            dprintf("kvm_exit_fail_entry\n");
            break;
        case KVM_EXIT_EXCEPTION:
            dprintf("kvm_exit_exception\n");
            break;
        case KVM_EXIT_DEBUG:
            dprintf("kvm_exit_debug\n");
#ifdef KVM_CAP_SET_GUEST_DEBUG
            if (kvm_arch_debug(&run->debug.arch)) {
                gdb_set_stop_cpu(env);
                vm_stop(EXCP_DEBUG);
                env->exception_index = EXCP_DEBUG;
                return 0;
            }
            /* re-enter, this exception was guest-internal */
            ret = 1;
#endif /* KVM_CAP_SET_GUEST_DEBUG */
            break;
        default:
            dprintf("kvm_arch_handle_exit\n");
            ret = kvm_arch_handle_exit(env, run);
            break;
        }
    } while (ret > 0);

    if (env->exit_request) {
        env->exit_request = 0;
        env->exception_index = EXCP_INTERRUPT;
    }

    return ret;
}

#endif
int kvm_ioctl(KVMState *s, int type, ...)
{
    int ret;
    void *arg;
    va_list ap;

    va_start(ap, type);
    arg = va_arg(ap, void *);
    va_end(ap);

    ret = ioctl(s->fd, type, arg);
    if (ret == -1)
        ret = -errno;

    return ret;
}

int kvm_vm_ioctl(KVMState *s, int type, ...)
{
    int ret;
    void *arg;
    va_list ap;

    va_start(ap, type);
    arg = va_arg(ap, void *);
    va_end(ap);

    ret = ioctl(s->vmfd, type, arg);
    if (ret == -1)
        ret = -errno;

    return ret;
}

int kvm_vcpu_ioctl(CPUState *env, int type, ...)
{
    int ret;
    void *arg;
    va_list ap;

    va_start(ap, type);
    arg = va_arg(ap, void *);
    va_end(ap);

    ret = ioctl(env->kvm_fd, type, arg);
    if (ret == -1)
        ret = -errno;

    return ret;
}

int kvm_has_sync_mmu(void)
{
#ifdef KVM_CAP_SYNC_MMU
    KVMState *s = kvm_state;

    return kvm_check_extension(s, KVM_CAP_SYNC_MMU);
#else
    return 0;
#endif
}

int kvm_has_vcpu_events(void)
{
    return kvm_state->vcpu_events;
}

int kvm_has_robust_singlestep(void)
{
    return kvm_state->robust_singlestep;
}

void kvm_setup_guest_memory(void *start, size_t size)
{
    if (!kvm_has_sync_mmu()) {
#ifdef MADV_DONTFORK
        int ret = madvise(start, size, MADV_DONTFORK);

        if (ret) {
            perror("madvice");
            exit(1);
        }
#else
        fprintf(stderr,
                "Need MADV_DONTFORK in absence of synchronous KVM MMU\n");
        exit(1);
#endif
    }
}

#ifdef KVM_CAP_SET_GUEST_DEBUG

#ifdef KVM_UPSTREAM
static void on_vcpu(CPUState *env, void (*func)(void *data), void *data)
{
#ifdef CONFIG_IOTHREAD
    if (env != cpu_single_env) {
        abort();
    }
#endif
    func(data);
}
#else /* !KVM_UPSTREAM */
static void on_vcpu(CPUState *env, void (*func)(void *data), void *data);
#endif /* !KVM_UPSTREAM */

struct kvm_sw_breakpoint *kvm_find_sw_breakpoint(CPUState *env,
                                                 target_ulong pc)
{
    struct kvm_sw_breakpoint *bp;

    QTAILQ_FOREACH(bp, &env->kvm_state->kvm_sw_breakpoints, entry) {
        if (bp->pc == pc)
            return bp;
    }
    return NULL;
}

int kvm_sw_breakpoints_active(CPUState *env)
{
    return !QTAILQ_EMPTY(&env->kvm_state->kvm_sw_breakpoints);
}

struct kvm_set_guest_debug_data {
    struct kvm_guest_debug dbg;
    CPUState *env;
    int err;
};

static void kvm_invoke_set_guest_debug(void *data)
{
    struct kvm_set_guest_debug_data *dbg_data = data;
    CPUState *env = dbg_data->env;

    dbg_data->err = kvm_vcpu_ioctl(env, KVM_SET_GUEST_DEBUG, &dbg_data->dbg);
}

int kvm_update_guest_debug(CPUState *env, unsigned long reinject_trap)
{
    struct kvm_set_guest_debug_data data;

    data.dbg.control = reinject_trap;

    if (env->singlestep_enabled) {
        data.dbg.control |= KVM_GUESTDBG_ENABLE | KVM_GUESTDBG_SINGLESTEP;
    }
    kvm_arch_update_guest_debug(env, &data.dbg);
    data.env = env;

    on_vcpu(env, kvm_invoke_set_guest_debug, &data);
    return data.err;
}

int kvm_insert_breakpoint(CPUState *current_env, target_ulong addr,
                          target_ulong len, int type)
{
    struct kvm_sw_breakpoint *bp;
    CPUState *env;
    int err;

    if (type == GDB_BREAKPOINT_SW) {
        bp = kvm_find_sw_breakpoint(current_env, addr);
        if (bp) {
            bp->use_count++;
            return 0;
        }

        bp = qemu_malloc(sizeof(struct kvm_sw_breakpoint));
        if (!bp)
            return -ENOMEM;

        bp->pc = addr;
        bp->use_count = 1;
        err = kvm_arch_insert_sw_breakpoint(current_env, bp);
        if (err) {
            free(bp);
            return err;
        }

        QTAILQ_INSERT_HEAD(&current_env->kvm_state->kvm_sw_breakpoints,
                          bp, entry);
    } else {
        err = kvm_arch_insert_hw_breakpoint(addr, len, type);
        if (err)
            return err;
    }

    for (env = first_cpu; env != NULL; env = env->next_cpu) {
        err = kvm_update_guest_debug(env, 0);
        if (err)
            return err;
    }
    return 0;
}

int kvm_remove_breakpoint(CPUState *current_env, target_ulong addr,
                          target_ulong len, int type)
{
    struct kvm_sw_breakpoint *bp;
    CPUState *env;
    int err;

    if (type == GDB_BREAKPOINT_SW) {
        bp = kvm_find_sw_breakpoint(current_env, addr);
        if (!bp)
            return -ENOENT;

        if (bp->use_count > 1) {
            bp->use_count--;
            return 0;
        }

        err = kvm_arch_remove_sw_breakpoint(current_env, bp);
        if (err)
            return err;

        QTAILQ_REMOVE(&current_env->kvm_state->kvm_sw_breakpoints, bp, entry);
        qemu_free(bp);
    } else {
        err = kvm_arch_remove_hw_breakpoint(addr, len, type);
        if (err)
            return err;
    }

    for (env = first_cpu; env != NULL; env = env->next_cpu) {
        err = kvm_update_guest_debug(env, 0);
        if (err)
            return err;
    }
    return 0;
}

void kvm_remove_all_breakpoints(CPUState *current_env)
{
    struct kvm_sw_breakpoint *bp, *next;
    KVMState *s = current_env->kvm_state;
    CPUState *env;

    QTAILQ_FOREACH_SAFE(bp, &s->kvm_sw_breakpoints, entry, next) {
        if (kvm_arch_remove_sw_breakpoint(current_env, bp) != 0) {
            /* Try harder to find a CPU that currently sees the breakpoint. */
            for (env = first_cpu; env != NULL; env = env->next_cpu) {
                if (kvm_arch_remove_sw_breakpoint(env, bp) == 0)
                    break;
            }
        }
    }
    kvm_arch_remove_all_hw_breakpoints();

    for (env = first_cpu; env != NULL; env = env->next_cpu)
        kvm_update_guest_debug(env, 0);
}

#else /* !KVM_CAP_SET_GUEST_DEBUG */

int kvm_update_guest_debug(CPUState *env, unsigned long reinject_trap)
{
    return -EINVAL;
}

int kvm_insert_breakpoint(CPUState *current_env, target_ulong addr,
                          target_ulong len, int type)
{
    return -EINVAL;
}

int kvm_remove_breakpoint(CPUState *current_env, target_ulong addr,
                          target_ulong len, int type)
{
    return -EINVAL;
}

void kvm_remove_all_breakpoints(CPUState *current_env)
{
}
#endif /* !KVM_CAP_SET_GUEST_DEBUG */

int kvm_set_signal_mask(CPUState *env, const sigset_t *sigset)
{
    struct kvm_signal_mask *sigmask;
    int r;

    if (!sigset)
        return kvm_vcpu_ioctl(env, KVM_SET_SIGNAL_MASK, NULL);

    sigmask = qemu_malloc(sizeof(*sigmask) + sizeof(*sigset));

    sigmask->len = 8;
    memcpy(sigmask->sigset, sigset, sizeof(*sigset));
    r = kvm_vcpu_ioctl(env, KVM_SET_SIGNAL_MASK, sigmask);
    free(sigmask);

    return r;
<<<<<<< HEAD
}

#undef PAGE_SIZE
#include "qemu-kvm.c"
=======
}
>>>>>>> e1c247d2
<|MERGE_RESOLUTION|>--- conflicted
+++ resolved
@@ -1176,11 +1176,7 @@
     free(sigmask);
 
     return r;
-<<<<<<< HEAD
 }
 
 #undef PAGE_SIZE
 #include "qemu-kvm.c"
-=======
-}
->>>>>>> e1c247d2
