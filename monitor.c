--- conflicted
+++ resolved
@@ -52,14 +52,11 @@
 #include "qstring.h"
 #include "qerror.h"
 #include "qjson.h"
-<<<<<<< HEAD
-#include "exec-all.h"
-
-#include "qemu-kvm.h"
-=======
 #include "json-streamer.h"
 #include "json-parser.h"
->>>>>>> 5fa737a4
+#include "exec-all.h"
+
+#include "qemu-kvm.h"
 
 //#define DEBUG
 //#define DEBUG_COMPLETION
