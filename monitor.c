/*
 * QEMU monitor
 *
 * Copyright (c) 2003-2004 Fabrice Bellard
 *
 * Permission is hereby granted, free of charge, to any person obtaining a copy
 * of this software and associated documentation files (the "Software"), to deal
 * in the Software without restriction, including without limitation the rights
 * to use, copy, modify, merge, publish, distribute, sublicense, and/or sell
 * copies of the Software, and to permit persons to whom the Software is
 * furnished to do so, subject to the following conditions:
 *
 * The above copyright notice and this permission notice shall be included in
 * all copies or substantial portions of the Software.
 *
 * THE SOFTWARE IS PROVIDED "AS IS", WITHOUT WARRANTY OF ANY KIND, EXPRESS OR
 * IMPLIED, INCLUDING BUT NOT LIMITED TO THE WARRANTIES OF MERCHANTABILITY,
 * FITNESS FOR A PARTICULAR PURPOSE AND NONINFRINGEMENT. IN NO EVENT SHALL
 * THE AUTHORS OR COPYRIGHT HOLDERS BE LIABLE FOR ANY CLAIM, DAMAGES OR OTHER
 * LIABILITY, WHETHER IN AN ACTION OF CONTRACT, TORT OR OTHERWISE, ARISING FROM,
 * OUT OF OR IN CONNECTION WITH THE SOFTWARE OR THE USE OR OTHER DEALINGS IN
 * THE SOFTWARE.
 */
#include <dirent.h>
#include "hw/hw.h"
#include "hw/usb.h"
#include "hw/pcmcia.h"
#include "hw/pc.h"
#include "hw/pci.h"
#include "gdbstub.h"
#include "net.h"
#include "qemu-char.h"
#include "sysemu.h"
#include "monitor.h"
#include "readline.h"
#include "console.h"
#include "block.h"
#include "audio/audio.h"
#include "disas.h"
#include "balloon.h"
#include "qemu-timer.h"
#include "migration.h"
#include "kvm.h"
#include "acl.h"

#include "qemu-kvm.h"

//#define DEBUG
//#define DEBUG_COMPLETION

/*
 * Supported types:
 *
 * 'F'          filename
 * 'B'          block device name
 * 's'          string (accept optional quote)
 * 'i'          32 bit integer
 * 'l'          target long (32 or 64 bit)
 * '/'          optional gdb-like print format (like "/10x")
 *
 * '?'          optional type (for 'F', 's' and 'i')
 *
 */

typedef struct mon_cmd_t {
    const char *name;
    const char *args_type;
    void *handler;
    const char *params;
    const char *help;
} mon_cmd_t;

struct Monitor {
    CharDriverState *chr;
    int flags;
    int suspend_cnt;
    uint8_t outbuf[1024];
    int outbuf_index;
    ReadLineState *rs;
    CPUState *mon_cpu;
    BlockDriverCompletionFunc *password_completion_cb;
    void *password_opaque;
    LIST_ENTRY(Monitor) entry;
};

static LIST_HEAD(mon_list, Monitor) mon_list;

static const mon_cmd_t mon_cmds[];
static const mon_cmd_t info_cmds[];

Monitor *cur_mon = NULL;

static void monitor_command_cb(Monitor *mon, const char *cmdline,
                               void *opaque);

static void monitor_read_command(Monitor *mon, int show_prompt)
{
    readline_start(mon->rs, "(qemu) ", 0, monitor_command_cb, NULL);
    if (show_prompt)
        readline_show_prompt(mon->rs);
}

static int monitor_read_password(Monitor *mon, ReadLineFunc *readline_func,
                                 void *opaque)
{
    if (mon->rs) {
        readline_start(mon->rs, "Password: ", 1, readline_func, opaque);
        /* prompt is printed on return from the command handler */
        return 0;
    } else {
        monitor_printf(mon, "terminal does not support password prompting\n");
        return -ENOTTY;
    }
}

void monitor_flush(Monitor *mon)
{
    if (mon && mon->outbuf_index != 0 && mon->chr->focus == 0) {
        qemu_chr_write(mon->chr, mon->outbuf, mon->outbuf_index);
        mon->outbuf_index = 0;
    }
}

/* flush at every end of line or if the buffer is full */
static void monitor_puts(Monitor *mon, const char *str)
{
    char c;

    if (!mon)
        return;

    for(;;) {
        c = *str++;
        if (c == '\0')
            break;
        if (c == '\n')
            mon->outbuf[mon->outbuf_index++] = '\r';
        mon->outbuf[mon->outbuf_index++] = c;
        if (mon->outbuf_index >= (sizeof(mon->outbuf) - 1)
            || c == '\n')
            monitor_flush(mon);
    }
}

void monitor_vprintf(Monitor *mon, const char *fmt, va_list ap)
{
    char buf[4096];
    vsnprintf(buf, sizeof(buf), fmt, ap);
    monitor_puts(mon, buf);
}

void monitor_printf(Monitor *mon, const char *fmt, ...)
{
    va_list ap;
    va_start(ap, fmt);
    monitor_vprintf(mon, fmt, ap);
    va_end(ap);
}

void monitor_print_filename(Monitor *mon, const char *filename)
{
    int i;

    for (i = 0; filename[i]; i++) {
        switch (filename[i]) {
        case ' ':
        case '"':
        case '\\':
            monitor_printf(mon, "\\%c", filename[i]);
            break;
        case '\t':
            monitor_printf(mon, "\\t");
            break;
        case '\r':
            monitor_printf(mon, "\\r");
            break;
        case '\n':
            monitor_printf(mon, "\\n");
            break;
        default:
            monitor_printf(mon, "%c", filename[i]);
            break;
        }
    }
}

static int monitor_fprintf(FILE *stream, const char *fmt, ...)
{
    va_list ap;
    va_start(ap, fmt);
    monitor_vprintf((Monitor *)stream, fmt, ap);
    va_end(ap);
    return 0;
}

static int compare_cmd(const char *name, const char *list)
{
    const char *p, *pstart;
    int len;
    len = strlen(name);
    p = list;
    for(;;) {
        pstart = p;
        p = strchr(p, '|');
        if (!p)
            p = pstart + strlen(pstart);
        if ((p - pstart) == len && !memcmp(pstart, name, len))
            return 1;
        if (*p == '\0')
            break;
        p++;
    }
    return 0;
}

static void help_cmd_dump(Monitor *mon, const mon_cmd_t *cmds,
                          const char *prefix, const char *name)
{
    const mon_cmd_t *cmd;

    for(cmd = cmds; cmd->name != NULL; cmd++) {
        if (!name || !strcmp(name, cmd->name))
            monitor_printf(mon, "%s%s %s -- %s\n", prefix, cmd->name,
                           cmd->params, cmd->help);
    }
}

static void help_cmd(Monitor *mon, const char *name)
{
    if (name && !strcmp(name, "info")) {
        help_cmd_dump(mon, info_cmds, "info ", NULL);
    } else {
        help_cmd_dump(mon, mon_cmds, "", name);
        if (name && !strcmp(name, "log")) {
            const CPULogItem *item;
            monitor_printf(mon, "Log items (comma separated):\n");
            monitor_printf(mon, "%-10s %s\n", "none", "remove all logs");
            for(item = cpu_log_items; item->mask != 0; item++) {
                monitor_printf(mon, "%-10s %s\n", item->name, item->help);
            }
        }
    }
}

static void do_commit(Monitor *mon, const char *device)
{
    int i, all_devices;

    all_devices = !strcmp(device, "all");
    for (i = 0; i < nb_drives; i++) {
            if (all_devices ||
                !strcmp(bdrv_get_device_name(drives_table[i].bdrv), device))
                bdrv_commit(drives_table[i].bdrv);
    }
}

static void do_info(Monitor *mon, const char *item)
{
    const mon_cmd_t *cmd;
    void (*handler)(Monitor *);

    if (!item)
        goto help;
    for(cmd = info_cmds; cmd->name != NULL; cmd++) {
        if (compare_cmd(item, cmd->name))
            goto found;
    }
 help:
    help_cmd(mon, "info");
    return;
 found:
    handler = cmd->handler;
    handler(mon);
}

static void do_info_version(Monitor *mon)
{
    monitor_printf(mon, "%s\n", QEMU_VERSION);
}

static void do_info_name(Monitor *mon)
{
    if (qemu_name)
        monitor_printf(mon, "%s\n", qemu_name);
}

#if defined(TARGET_I386)
static void do_info_hpet(Monitor *mon)
{
    monitor_printf(mon, "HPET is %s by QEMU\n",
                   (no_hpet) ? "disabled" : "enabled");
}
#endif

static void do_info_uuid(Monitor *mon)
{
    monitor_printf(mon, UUID_FMT "\n", qemu_uuid[0], qemu_uuid[1],
                   qemu_uuid[2], qemu_uuid[3], qemu_uuid[4], qemu_uuid[5],
                   qemu_uuid[6], qemu_uuid[7], qemu_uuid[8], qemu_uuid[9],
                   qemu_uuid[10], qemu_uuid[11], qemu_uuid[12], qemu_uuid[13],
                   qemu_uuid[14], qemu_uuid[15]);
}

/* get the current CPU defined by the user */
static int mon_set_cpu(int cpu_index)
{
    CPUState *env;

    for(env = first_cpu; env != NULL; env = env->next_cpu) {
        if (env->cpu_index == cpu_index) {
            cur_mon->mon_cpu = env;
            return 0;
        }
    }
    return -1;
}

static CPUState *mon_get_cpu(void)
{
    if (!cur_mon->mon_cpu) {
        mon_set_cpu(0);
    }
<<<<<<< HEAD

    kvm_save_registers(mon_cpu);

    return mon_cpu;
=======
    return cur_mon->mon_cpu;
>>>>>>> 513f789f
}

static void do_info_registers(Monitor *mon)
{
    CPUState *env;
    env = mon_get_cpu();
    if (!env)
        return;
#ifdef TARGET_I386
    cpu_dump_state(env, (FILE *)mon, monitor_fprintf,
                   X86_DUMP_FPU);
#else
    cpu_dump_state(env, (FILE *)mon, monitor_fprintf,
                   0);
#endif
}

static void do_info_cpus(Monitor *mon)
{
    CPUState *env;

    /* just to set the default cpu if not already done */
    mon_get_cpu();

    for(env = first_cpu; env != NULL; env = env->next_cpu) {
<<<<<<< HEAD
        kvm_save_registers(env);
        term_printf("%c CPU #%d:",
                    (env == mon_cpu) ? '*' : ' ',
                    env->cpu_index);
=======
        monitor_printf(mon, "%c CPU #%d:",
                       (env == mon->mon_cpu) ? '*' : ' ',
                       env->cpu_index);
>>>>>>> 513f789f
#if defined(TARGET_I386)
        monitor_printf(mon, " pc=0x" TARGET_FMT_lx,
                       env->eip + env->segs[R_CS].base);
#elif defined(TARGET_PPC)
        monitor_printf(mon, " nip=0x" TARGET_FMT_lx, env->nip);
#elif defined(TARGET_SPARC)
        monitor_printf(mon, " pc=0x" TARGET_FMT_lx " npc=0x" TARGET_FMT_lx,
                       env->pc, env->npc);
#elif defined(TARGET_MIPS)
        monitor_printf(mon, " PC=0x" TARGET_FMT_lx, env->active_tc.PC);
#endif
        if (env->halted)
<<<<<<< HEAD
            term_printf(" (halted)");
        term_printf(" thread_id=%d", env->thread_id);
        term_printf("\n");
=======
            monitor_printf(mon, " (halted)");
        monitor_printf(mon, "\n");
>>>>>>> 513f789f
    }
}

static void do_cpu_set(Monitor *mon, int index)
{
    if (mon_set_cpu(index) < 0)
        monitor_printf(mon, "Invalid CPU index\n");
}

<<<<<<< HEAD
static void do_cpu_set_nr(int value, const char *status)
{
    int state;

    if (!strcmp(status, "online"))
       state = 1;
    else if (!strcmp(status, "offline"))
       state = 0;
    else {
       term_printf("invalid status: %s\n", status);
       return;
    }
#if defined(TARGET_I386) || defined(TARGET_X86_64)
    qemu_system_cpu_hot_add(value, state);
#endif
}

static void do_info_jit(void)
=======
static void do_info_jit(Monitor *mon)
>>>>>>> 513f789f
{
    dump_exec_info((FILE *)mon, monitor_fprintf);
}

static void do_info_history(Monitor *mon)
{
    int i;
    const char *str;

    if (!mon->rs)
        return;
    i = 0;
    for(;;) {
        str = readline_get_history(mon->rs, i);
        if (!str)
            break;
        monitor_printf(mon, "%d: '%s'\n", i, str);
        i++;
    }
}

#if defined(TARGET_PPC)
/* XXX: not implemented in other targets */
static void do_info_cpu_stats(Monitor *mon)
{
    CPUState *env;

    env = mon_get_cpu();
    cpu_dump_statistics(env, (FILE *)mon, &monitor_fprintf, 0);
}
#endif

static void do_quit(Monitor *mon)
{
    exit(0);
}

static int eject_device(Monitor *mon, BlockDriverState *bs, int force)
{
    if (bdrv_is_inserted(bs)) {
        if (!force) {
            if (!bdrv_is_removable(bs)) {
                monitor_printf(mon, "device is not removable\n");
                return -1;
            }
            if (bdrv_is_locked(bs)) {
                monitor_printf(mon, "device is locked\n");
                return -1;
            }
        }
        bdrv_close(bs);
    }
    return 0;
}

static void do_eject(Monitor *mon, int force, const char *filename)
{
    BlockDriverState *bs;

    bs = bdrv_find(filename);
    if (!bs) {
        monitor_printf(mon, "device not found\n");
        return;
    }
    eject_device(mon, bs, force);
}

static void do_change_block(Monitor *mon, const char *device,
                            const char *filename, const char *fmt)
{
    BlockDriverState *bs;
    BlockDriver *drv = NULL;

    bs = bdrv_find(device);
    if (!bs) {
        monitor_printf(mon, "device not found\n");
        return;
    }
    if (fmt) {
        drv = bdrv_find_format(fmt);
        if (!drv) {
            monitor_printf(mon, "invalid format %s\n", fmt);
            return;
        }
    }
    if (eject_device(mon, bs, 0) < 0)
        return;
    bdrv_open2(bs, filename, 0, drv);
    monitor_read_bdrv_key_start(mon, bs, NULL, NULL);
}

static void change_vnc_password_cb(Monitor *mon, const char *password,
                                   void *opaque)
{
    if (vnc_display_password(NULL, password) < 0)
        monitor_printf(mon, "could not set VNC server password\n");

    monitor_read_command(mon, 1);
}

static void do_change_vnc(Monitor *mon, const char *target, const char *arg)
{
    if (strcmp(target, "passwd") == 0 ||
        strcmp(target, "password") == 0) {
        if (arg) {
            char password[9];
            strncpy(password, arg, sizeof(password));
            password[sizeof(password) - 1] = '\0';
            change_vnc_password_cb(mon, password, NULL);
        } else {
            monitor_read_password(mon, change_vnc_password_cb, NULL);
        }
    } else {
        if (vnc_display_open(NULL, target) < 0)
            monitor_printf(mon, "could not start VNC server on %s\n", target);
    }
}

static void do_change(Monitor *mon, const char *device, const char *target,
                      const char *arg)
{
    if (strcmp(device, "vnc") == 0) {
        do_change_vnc(mon, target, arg);
    } else {
        do_change_block(mon, device, target, arg);
    }
}

static void do_screen_dump(Monitor *mon, const char *filename)
{
    vga_hw_screen_dump(filename);
}

static void do_logfile(Monitor *mon, const char *filename)
{
    cpu_set_log_filename(filename);
}

static void do_log(Monitor *mon, const char *items)
{
    int mask;

    if (!strcmp(items, "none")) {
        mask = 0;
    } else {
        mask = cpu_str_to_log_mask(items);
        if (!mask) {
            help_cmd(mon, "log");
            return;
        }
    }
    cpu_set_log(mask);
}

static void do_stop(Monitor *mon)
{
    vm_stop(EXCP_INTERRUPT);
}

static void encrypted_bdrv_it(void *opaque, BlockDriverState *bs);

struct bdrv_iterate_context {
    Monitor *mon;
    int err;
};

static void do_cont(Monitor *mon)
{
    struct bdrv_iterate_context context = { mon, 0 };

    bdrv_iterate(encrypted_bdrv_it, &context);
    /* only resume the vm if all keys are set and valid */
    if (!context.err)
        vm_start();
}

static void bdrv_key_cb(void *opaque, int err)
{
    Monitor *mon = opaque;

    /* another key was set successfully, retry to continue */
    if (!err)
        do_cont(mon);
}

static void encrypted_bdrv_it(void *opaque, BlockDriverState *bs)
{
    struct bdrv_iterate_context *context = opaque;

    if (!context->err && bdrv_key_required(bs)) {
        context->err = -EBUSY;
        monitor_read_bdrv_key_start(context->mon, bs, bdrv_key_cb,
                                    context->mon);
    }
}

#ifdef CONFIG_GDBSTUB
static void do_gdbserver(Monitor *mon, const char *port)
{
    if (!port)
        port = DEFAULT_GDBSTUB_PORT;
    if (gdbserver_start(port) < 0) {
        monitor_printf(mon, "Could not open gdbserver socket on port '%s'\n",
                       port);
    } else {
        monitor_printf(mon, "Waiting gdb connection on port '%s'\n", port);
    }
}
#endif

static void monitor_printc(Monitor *mon, int c)
{
    monitor_printf(mon, "'");
    switch(c) {
    case '\'':
        monitor_printf(mon, "\\'");
        break;
    case '\\':
        monitor_printf(mon, "\\\\");
        break;
    case '\n':
        monitor_printf(mon, "\\n");
        break;
    case '\r':
        monitor_printf(mon, "\\r");
        break;
    default:
        if (c >= 32 && c <= 126) {
            monitor_printf(mon, "%c", c);
        } else {
            monitor_printf(mon, "\\x%02x", c);
        }
        break;
    }
    monitor_printf(mon, "'");
}

static void memory_dump(Monitor *mon, int count, int format, int wsize,
                        target_phys_addr_t addr, int is_physical)
{
    CPUState *env;
    int nb_per_line, l, line_size, i, max_digits, len;
    uint8_t buf[16];
    uint64_t v;

    if (format == 'i') {
        int flags;
        flags = 0;
        env = mon_get_cpu();
        if (!env && !is_physical)
            return;
#ifdef TARGET_I386
        if (wsize == 2) {
            flags = 1;
        } else if (wsize == 4) {
            flags = 0;
        } else {
            /* as default we use the current CS size */
            flags = 0;
            if (env) {
#ifdef TARGET_X86_64
                if ((env->efer & MSR_EFER_LMA) &&
                    (env->segs[R_CS].flags & DESC_L_MASK))
                    flags = 2;
                else
#endif
                if (!(env->segs[R_CS].flags & DESC_B_MASK))
                    flags = 1;
            }
        }
#endif
        monitor_disas(mon, env, addr, count, is_physical, flags);
        return;
    }

    len = wsize * count;
    if (wsize == 1)
        line_size = 8;
    else
        line_size = 16;
    nb_per_line = line_size / wsize;
    max_digits = 0;

    switch(format) {
    case 'o':
        max_digits = (wsize * 8 + 2) / 3;
        break;
    default:
    case 'x':
        max_digits = (wsize * 8) / 4;
        break;
    case 'u':
    case 'd':
        max_digits = (wsize * 8 * 10 + 32) / 33;
        break;
    case 'c':
        wsize = 1;
        break;
    }

    while (len > 0) {
        if (is_physical)
            monitor_printf(mon, TARGET_FMT_plx ":", addr);
        else
            monitor_printf(mon, TARGET_FMT_lx ":", (target_ulong)addr);
        l = len;
        if (l > line_size)
            l = line_size;
        if (is_physical) {
            cpu_physical_memory_rw(addr, buf, l, 0);
        } else {
            env = mon_get_cpu();
            if (!env)
                break;
            if (cpu_memory_rw_debug(env, addr, buf, l, 0) < 0) {
                monitor_printf(mon, " Cannot access memory\n");
                break;
            }
        }
        i = 0;
        while (i < l) {
            switch(wsize) {
            default:
            case 1:
                v = ldub_raw(buf + i);
                break;
            case 2:
                v = lduw_raw(buf + i);
                break;
            case 4:
                v = (uint32_t)ldl_raw(buf + i);
                break;
            case 8:
                v = ldq_raw(buf + i);
                break;
            }
            monitor_printf(mon, " ");
            switch(format) {
            case 'o':
                monitor_printf(mon, "%#*" PRIo64, max_digits, v);
                break;
            case 'x':
                monitor_printf(mon, "0x%0*" PRIx64, max_digits, v);
                break;
            case 'u':
                monitor_printf(mon, "%*" PRIu64, max_digits, v);
                break;
            case 'd':
                monitor_printf(mon, "%*" PRId64, max_digits, v);
                break;
            case 'c':
                monitor_printc(mon, v);
                break;
            }
            i += wsize;
        }
        monitor_printf(mon, "\n");
        addr += l;
        len -= l;
    }
}

#if TARGET_LONG_BITS == 64
#define GET_TLONG(h, l) (((uint64_t)(h) << 32) | (l))
#else
#define GET_TLONG(h, l) (l)
#endif

static void do_memory_dump(Monitor *mon, int count, int format, int size,
                           uint32_t addrh, uint32_t addrl)
{
    target_long addr = GET_TLONG(addrh, addrl);
    memory_dump(mon, count, format, size, addr, 0);
}

#if TARGET_PHYS_ADDR_BITS > 32
#define GET_TPHYSADDR(h, l) (((uint64_t)(h) << 32) | (l))
#else
#define GET_TPHYSADDR(h, l) (l)
#endif

static void do_physical_memory_dump(Monitor *mon, int count, int format,
                                    int size, uint32_t addrh, uint32_t addrl)

{
    target_phys_addr_t addr = GET_TPHYSADDR(addrh, addrl);
    memory_dump(mon, count, format, size, addr, 1);
}

static void do_print(Monitor *mon, int count, int format, int size,
                     unsigned int valh, unsigned int vall)
{
    target_phys_addr_t val = GET_TPHYSADDR(valh, vall);
#if TARGET_PHYS_ADDR_BITS == 32
    switch(format) {
    case 'o':
        monitor_printf(mon, "%#o", val);
        break;
    case 'x':
        monitor_printf(mon, "%#x", val);
        break;
    case 'u':
        monitor_printf(mon, "%u", val);
        break;
    default:
    case 'd':
        monitor_printf(mon, "%d", val);
        break;
    case 'c':
        monitor_printc(mon, val);
        break;
    }
#else
    switch(format) {
    case 'o':
        monitor_printf(mon, "%#" PRIo64, val);
        break;
    case 'x':
        monitor_printf(mon, "%#" PRIx64, val);
        break;
    case 'u':
        monitor_printf(mon, "%" PRIu64, val);
        break;
    default:
    case 'd':
        monitor_printf(mon, "%" PRId64, val);
        break;
    case 'c':
        monitor_printc(mon, val);
        break;
    }
#endif
    monitor_printf(mon, "\n");
}

static void do_memory_save(Monitor *mon, unsigned int valh, unsigned int vall,
                           uint32_t size, const char *filename)
{
    FILE *f;
    target_long addr = GET_TLONG(valh, vall);
    uint32_t l;
    CPUState *env;
    uint8_t buf[1024];

    env = mon_get_cpu();
    if (!env)
        return;

    f = fopen(filename, "wb");
    if (!f) {
        monitor_printf(mon, "could not open '%s'\n", filename);
        return;
    }
    while (size != 0) {
        l = sizeof(buf);
        if (l > size)
            l = size;
        cpu_memory_rw_debug(env, addr, buf, l, 0);
        fwrite(buf, 1, l, f);
        addr += l;
        size -= l;
    }
    fclose(f);
}

static void do_physical_memory_save(Monitor *mon, unsigned int valh,
                                    unsigned int vall, uint32_t size,
                                    const char *filename)
{
    FILE *f;
    uint32_t l;
    uint8_t buf[1024];
    target_phys_addr_t addr = GET_TPHYSADDR(valh, vall); 

    f = fopen(filename, "wb");
    if (!f) {
        monitor_printf(mon, "could not open '%s'\n", filename);
        return;
    }
    while (size != 0) {
        l = sizeof(buf);
        if (l > size)
            l = size;
        cpu_physical_memory_rw(addr, buf, l, 0);
        fwrite(buf, 1, l, f);
        fflush(f);
        addr += l;
        size -= l;
    }
    fclose(f);
}

static void do_sum(Monitor *mon, uint32_t start, uint32_t size)
{
    uint32_t addr;
    uint8_t buf[1];
    uint16_t sum;

    sum = 0;
    for(addr = start; addr < (start + size); addr++) {
        cpu_physical_memory_rw(addr, buf, 1, 0);
        /* BSD sum algorithm ('sum' Unix command) */
        sum = (sum >> 1) | (sum << 15);
        sum += buf[0];
    }
    monitor_printf(mon, "%05d\n", sum);
}

typedef struct {
    int keycode;
    const char *name;
} KeyDef;

static const KeyDef key_defs[] = {
    { 0x2a, "shift" },
    { 0x36, "shift_r" },

    { 0x38, "alt" },
    { 0xb8, "alt_r" },
    { 0x64, "altgr" },
    { 0xe4, "altgr_r" },
    { 0x1d, "ctrl" },
    { 0x9d, "ctrl_r" },

    { 0xdd, "menu" },

    { 0x01, "esc" },

    { 0x02, "1" },
    { 0x03, "2" },
    { 0x04, "3" },
    { 0x05, "4" },
    { 0x06, "5" },
    { 0x07, "6" },
    { 0x08, "7" },
    { 0x09, "8" },
    { 0x0a, "9" },
    { 0x0b, "0" },
    { 0x0c, "minus" },
    { 0x0d, "equal" },
    { 0x0e, "backspace" },

    { 0x0f, "tab" },
    { 0x10, "q" },
    { 0x11, "w" },
    { 0x12, "e" },
    { 0x13, "r" },
    { 0x14, "t" },
    { 0x15, "y" },
    { 0x16, "u" },
    { 0x17, "i" },
    { 0x18, "o" },
    { 0x19, "p" },

    { 0x1c, "ret" },

    { 0x1e, "a" },
    { 0x1f, "s" },
    { 0x20, "d" },
    { 0x21, "f" },
    { 0x22, "g" },
    { 0x23, "h" },
    { 0x24, "j" },
    { 0x25, "k" },
    { 0x26, "l" },

    { 0x2c, "z" },
    { 0x2d, "x" },
    { 0x2e, "c" },
    { 0x2f, "v" },
    { 0x30, "b" },
    { 0x31, "n" },
    { 0x32, "m" },
    { 0x33, "comma" },
    { 0x34, "dot" },
    { 0x35, "slash" },

    { 0x37, "asterisk" },

    { 0x39, "spc" },
    { 0x3a, "caps_lock" },
    { 0x3b, "f1" },
    { 0x3c, "f2" },
    { 0x3d, "f3" },
    { 0x3e, "f4" },
    { 0x3f, "f5" },
    { 0x40, "f6" },
    { 0x41, "f7" },
    { 0x42, "f8" },
    { 0x43, "f9" },
    { 0x44, "f10" },
    { 0x45, "num_lock" },
    { 0x46, "scroll_lock" },

    { 0xb5, "kp_divide" },
    { 0x37, "kp_multiply" },
    { 0x4a, "kp_subtract" },
    { 0x4e, "kp_add" },
    { 0x9c, "kp_enter" },
    { 0x53, "kp_decimal" },
    { 0x54, "sysrq" },

    { 0x52, "kp_0" },
    { 0x4f, "kp_1" },
    { 0x50, "kp_2" },
    { 0x51, "kp_3" },
    { 0x4b, "kp_4" },
    { 0x4c, "kp_5" },
    { 0x4d, "kp_6" },
    { 0x47, "kp_7" },
    { 0x48, "kp_8" },
    { 0x49, "kp_9" },

    { 0x56, "<" },

    { 0x57, "f11" },
    { 0x58, "f12" },

    { 0xb7, "print" },

    { 0xc7, "home" },
    { 0xc9, "pgup" },
    { 0xd1, "pgdn" },
    { 0xcf, "end" },

    { 0xcb, "left" },
    { 0xc8, "up" },
    { 0xd0, "down" },
    { 0xcd, "right" },

    { 0xd2, "insert" },
    { 0xd3, "delete" },
#if defined(TARGET_SPARC) && !defined(TARGET_SPARC64)
    { 0xf0, "stop" },
    { 0xf1, "again" },
    { 0xf2, "props" },
    { 0xf3, "undo" },
    { 0xf4, "front" },
    { 0xf5, "copy" },
    { 0xf6, "open" },
    { 0xf7, "paste" },
    { 0xf8, "find" },
    { 0xf9, "cut" },
    { 0xfa, "lf" },
    { 0xfb, "help" },
    { 0xfc, "meta_l" },
    { 0xfd, "meta_r" },
    { 0xfe, "compose" },
#endif
    { 0, NULL },
};

static int get_keycode(const char *key)
{
    const KeyDef *p;
    char *endp;
    int ret;

    for(p = key_defs; p->name != NULL; p++) {
        if (!strcmp(key, p->name))
            return p->keycode;
    }
    if (strstart(key, "0x", NULL)) {
        ret = strtoul(key, &endp, 0);
        if (*endp == '\0' && ret >= 0x01 && ret <= 0xff)
            return ret;
    }
    return -1;
}

#define MAX_KEYCODES 16
static uint8_t keycodes[MAX_KEYCODES];
static int nb_pending_keycodes;
static QEMUTimer *key_timer;

static void release_keys(void *opaque)
{
    int keycode;

    while (nb_pending_keycodes > 0) {
        nb_pending_keycodes--;
        keycode = keycodes[nb_pending_keycodes];
        if (keycode & 0x80)
            kbd_put_keycode(0xe0);
        kbd_put_keycode(keycode | 0x80);
    }
}

static void do_sendkey(Monitor *mon, const char *string, int has_hold_time,
                       int hold_time)
{
    char keyname_buf[16];
    char *separator;
    int keyname_len, keycode, i;

    if (nb_pending_keycodes > 0) {
        qemu_del_timer(key_timer);
        release_keys(NULL);
    }
    if (!has_hold_time)
        hold_time = 100;
    i = 0;
    while (1) {
        separator = strchr(string, '-');
        keyname_len = separator ? separator - string : strlen(string);
        if (keyname_len > 0) {
            pstrcpy(keyname_buf, sizeof(keyname_buf), string);
            if (keyname_len > sizeof(keyname_buf) - 1) {
                monitor_printf(mon, "invalid key: '%s...'\n", keyname_buf);
                return;
            }
            if (i == MAX_KEYCODES) {
                monitor_printf(mon, "too many keys\n");
                return;
            }
            keyname_buf[keyname_len] = 0;
            keycode = get_keycode(keyname_buf);
            if (keycode < 0) {
                monitor_printf(mon, "unknown key: '%s'\n", keyname_buf);
                return;
            }
            keycodes[i++] = keycode;
        }
        if (!separator)
            break;
        string = separator + 1;
    }
    nb_pending_keycodes = i;
    /* key down events */
    for (i = 0; i < nb_pending_keycodes; i++) {
        keycode = keycodes[i];
        if (keycode & 0x80)
            kbd_put_keycode(0xe0);
        kbd_put_keycode(keycode & 0x7f);
    }
    /* delayed key up events */
    qemu_mod_timer(key_timer, qemu_get_clock(vm_clock) +
                    muldiv64(ticks_per_sec, hold_time, 1000));
}

static int mouse_button_state;

static void do_mouse_move(Monitor *mon, const char *dx_str, const char *dy_str,
                          const char *dz_str)
{
    int dx, dy, dz;
    dx = strtol(dx_str, NULL, 0);
    dy = strtol(dy_str, NULL, 0);
    dz = 0;
    if (dz_str)
        dz = strtol(dz_str, NULL, 0);
    kbd_mouse_event(dx, dy, dz, mouse_button_state);
}

static void do_mouse_button(Monitor *mon, int button_state)
{
    mouse_button_state = button_state;
    kbd_mouse_event(0, 0, 0, mouse_button_state);
}

static void do_ioport_read(Monitor *mon, int count, int format, int size,
                           int addr, int has_index, int index)
{
    uint32_t val;
    int suffix;

    if (has_index) {
        cpu_outb(NULL, addr & 0xffff, index & 0xff);
        addr++;
    }
    addr &= 0xffff;

    switch(size) {
    default:
    case 1:
        val = cpu_inb(NULL, addr);
        suffix = 'b';
        break;
    case 2:
        val = cpu_inw(NULL, addr);
        suffix = 'w';
        break;
    case 4:
        val = cpu_inl(NULL, addr);
        suffix = 'l';
        break;
    }
    monitor_printf(mon, "port%c[0x%04x] = %#0*x\n",
                   suffix, addr, size * 2, val);
}

/* boot_set handler */
static QEMUBootSetHandler *qemu_boot_set_handler = NULL;
static void *boot_opaque;

void qemu_register_boot_set(QEMUBootSetHandler *func, void *opaque)
{
    qemu_boot_set_handler = func;
    boot_opaque = opaque;
}

static void do_boot_set(Monitor *mon, const char *bootdevice)
{
    int res;

    if (qemu_boot_set_handler)  {
        res = qemu_boot_set_handler(boot_opaque, bootdevice);
        if (res == 0)
            monitor_printf(mon, "boot device list now set to %s\n",
                           bootdevice);
        else
            monitor_printf(mon, "setting boot device list failed with "
                           "error %i\n", res);
    } else {
        monitor_printf(mon, "no function defined to set boot device list for "
                       "this architecture\n");
    }
}

static void do_system_reset(Monitor *mon)
{
    qemu_system_reset_request();
}

static void do_system_powerdown(Monitor *mon)
{
    qemu_system_powerdown_request();
}

#if defined(TARGET_I386)
static void print_pte(Monitor *mon, uint32_t addr, uint32_t pte, uint32_t mask)
{
    monitor_printf(mon, "%08x: %08x %c%c%c%c%c%c%c%c\n",
                   addr,
                   pte & mask,
                   pte & PG_GLOBAL_MASK ? 'G' : '-',
                   pte & PG_PSE_MASK ? 'P' : '-',
                   pte & PG_DIRTY_MASK ? 'D' : '-',
                   pte & PG_ACCESSED_MASK ? 'A' : '-',
                   pte & PG_PCD_MASK ? 'C' : '-',
                   pte & PG_PWT_MASK ? 'T' : '-',
                   pte & PG_USER_MASK ? 'U' : '-',
                   pte & PG_RW_MASK ? 'W' : '-');
}

static void tlb_info(Monitor *mon)
{
    CPUState *env;
    int l1, l2;
    uint32_t pgd, pde, pte;

    env = mon_get_cpu();
    if (!env)
        return;

    if (!(env->cr[0] & CR0_PG_MASK)) {
        monitor_printf(mon, "PG disabled\n");
        return;
    }
    pgd = env->cr[3] & ~0xfff;
    for(l1 = 0; l1 < 1024; l1++) {
        cpu_physical_memory_read(pgd + l1 * 4, (uint8_t *)&pde, 4);
        pde = le32_to_cpu(pde);
        if (pde & PG_PRESENT_MASK) {
            if ((pde & PG_PSE_MASK) && (env->cr[4] & CR4_PSE_MASK)) {
                print_pte(mon, (l1 << 22), pde, ~((1 << 20) - 1));
            } else {
                for(l2 = 0; l2 < 1024; l2++) {
                    cpu_physical_memory_read((pde & ~0xfff) + l2 * 4,
                                             (uint8_t *)&pte, 4);
                    pte = le32_to_cpu(pte);
                    if (pte & PG_PRESENT_MASK) {
                        print_pte(mon, (l1 << 22) + (l2 << 12),
                                  pte & ~PG_PSE_MASK,
                                  ~0xfff);
                    }
                }
            }
        }
    }
}

static void mem_print(Monitor *mon, uint32_t *pstart, int *plast_prot,
                      uint32_t end, int prot)
{
    int prot1;
    prot1 = *plast_prot;
    if (prot != prot1) {
        if (*pstart != -1) {
            monitor_printf(mon, "%08x-%08x %08x %c%c%c\n",
                           *pstart, end, end - *pstart,
                           prot1 & PG_USER_MASK ? 'u' : '-',
                           'r',
                           prot1 & PG_RW_MASK ? 'w' : '-');
        }
        if (prot != 0)
            *pstart = end;
        else
            *pstart = -1;
        *plast_prot = prot;
    }
}

static void mem_info(Monitor *mon)
{
    CPUState *env;
    int l1, l2, prot, last_prot;
    uint32_t pgd, pde, pte, start, end;

    env = mon_get_cpu();
    if (!env)
        return;

    if (!(env->cr[0] & CR0_PG_MASK)) {
        monitor_printf(mon, "PG disabled\n");
        return;
    }
    pgd = env->cr[3] & ~0xfff;
    last_prot = 0;
    start = -1;
    for(l1 = 0; l1 < 1024; l1++) {
        cpu_physical_memory_read(pgd + l1 * 4, (uint8_t *)&pde, 4);
        pde = le32_to_cpu(pde);
        end = l1 << 22;
        if (pde & PG_PRESENT_MASK) {
            if ((pde & PG_PSE_MASK) && (env->cr[4] & CR4_PSE_MASK)) {
                prot = pde & (PG_USER_MASK | PG_RW_MASK | PG_PRESENT_MASK);
                mem_print(mon, &start, &last_prot, end, prot);
            } else {
                for(l2 = 0; l2 < 1024; l2++) {
                    cpu_physical_memory_read((pde & ~0xfff) + l2 * 4,
                                             (uint8_t *)&pte, 4);
                    pte = le32_to_cpu(pte);
                    end = (l1 << 22) + (l2 << 12);
                    if (pte & PG_PRESENT_MASK) {
                        prot = pte & (PG_USER_MASK | PG_RW_MASK | PG_PRESENT_MASK);
                    } else {
                        prot = 0;
                    }
                    mem_print(mon, &start, &last_prot, end, prot);
                }
            }
        } else {
            prot = 0;
            mem_print(mon, &start, &last_prot, end, prot);
        }
    }
}
#endif

#if defined(TARGET_SH4)

static void print_tlb(Monitor *mon, int idx, tlb_t *tlb)
{
    monitor_printf(mon, " tlb%i:\t"
                   "asid=%hhu vpn=%x\tppn=%x\tsz=%hhu size=%u\t"
                   "v=%hhu shared=%hhu cached=%hhu prot=%hhu "
                   "dirty=%hhu writethrough=%hhu\n",
                   idx,
                   tlb->asid, tlb->vpn, tlb->ppn, tlb->sz, tlb->size,
                   tlb->v, tlb->sh, tlb->c, tlb->pr,
                   tlb->d, tlb->wt);
}

static void tlb_info(Monitor *mon)
{
    CPUState *env = mon_get_cpu();
    int i;

    monitor_printf (mon, "ITLB:\n");
    for (i = 0 ; i < ITLB_SIZE ; i++)
        print_tlb (mon, i, &env->itlb[i]);
    monitor_printf (mon, "UTLB:\n");
    for (i = 0 ; i < UTLB_SIZE ; i++)
        print_tlb (mon, i, &env->utlb[i]);
}

#endif

static void do_info_kqemu(Monitor *mon)
{
#ifdef USE_KQEMU
    CPUState *env;
    int val;
    val = 0;
    env = mon_get_cpu();
    if (!env) {
        monitor_printf(mon, "No cpu initialized yet");
        return;
    }
    val = env->kqemu_enabled;
    monitor_printf(mon, "kqemu support: ");
    switch(val) {
    default:
    case 0:
        monitor_printf(mon, "disabled\n");
        break;
    case 1:
        monitor_printf(mon, "enabled for user code\n");
        break;
    case 2:
        monitor_printf(mon, "enabled for user and kernel code\n");
        break;
    }
#else
    monitor_printf(mon, "kqemu support: not compiled\n");
#endif
}

static void do_info_kvm(Monitor *mon)
{
<<<<<<< HEAD
#if defined(USE_KVM) || defined(CONFIG_KVM)
    term_printf("kvm support: ");
=======
#ifdef CONFIG_KVM
    monitor_printf(mon, "kvm support: ");
>>>>>>> 513f789f
    if (kvm_enabled())
        monitor_printf(mon, "enabled\n");
    else
        monitor_printf(mon, "disabled\n");
#else
    monitor_printf(mon, "kvm support: not compiled\n");
#endif
}

#ifdef CONFIG_PROFILER

int64_t kqemu_time;
int64_t qemu_time;
int64_t kqemu_exec_count;
int64_t dev_time;
int64_t kqemu_ret_int_count;
int64_t kqemu_ret_excp_count;
int64_t kqemu_ret_intr_count;

static void do_info_profile(Monitor *mon)
{
    int64_t total;
    total = qemu_time;
    if (total == 0)
        total = 1;
    monitor_printf(mon, "async time  %" PRId64 " (%0.3f)\n",
                   dev_time, dev_time / (double)ticks_per_sec);
    monitor_printf(mon, "qemu time   %" PRId64 " (%0.3f)\n",
                   qemu_time, qemu_time / (double)ticks_per_sec);
    monitor_printf(mon, "kqemu time  %" PRId64 " (%0.3f %0.1f%%) count=%"
                        PRId64 " int=%" PRId64 " excp=%" PRId64 " intr=%"
                        PRId64 "\n",
                   kqemu_time, kqemu_time / (double)ticks_per_sec,
                   kqemu_time / (double)total * 100.0,
                   kqemu_exec_count,
                   kqemu_ret_int_count,
                   kqemu_ret_excp_count,
                   kqemu_ret_intr_count);
    qemu_time = 0;
    kqemu_time = 0;
    kqemu_exec_count = 0;
    dev_time = 0;
    kqemu_ret_int_count = 0;
    kqemu_ret_excp_count = 0;
    kqemu_ret_intr_count = 0;
#ifdef USE_KQEMU
    kqemu_record_dump();
#endif
}
#else
static void do_info_profile(Monitor *mon)
{
    monitor_printf(mon, "Internal profiler not compiled\n");
}
#endif

/* Capture support */
static LIST_HEAD (capture_list_head, CaptureState) capture_head;

static void do_info_capture(Monitor *mon)
{
    int i;
    CaptureState *s;

    for (s = capture_head.lh_first, i = 0; s; s = s->entries.le_next, ++i) {
        monitor_printf(mon, "[%d]: ", i);
        s->ops.info (s->opaque);
    }
}

static void do_stop_capture(Monitor *mon, int n)
{
    int i;
    CaptureState *s;

    for (s = capture_head.lh_first, i = 0; s; s = s->entries.le_next, ++i) {
        if (i == n) {
            s->ops.destroy (s->opaque);
            LIST_REMOVE (s, entries);
            qemu_free (s);
            return;
        }
    }
}

#ifdef HAS_AUDIO
static void do_wav_capture(Monitor *mon, const char *path,
                           int has_freq, int freq,
                           int has_bits, int bits,
                           int has_channels, int nchannels)
{
    CaptureState *s;

    s = qemu_mallocz (sizeof (*s));

    freq = has_freq ? freq : 44100;
    bits = has_bits ? bits : 16;
    nchannels = has_channels ? nchannels : 2;

    if (wav_start_capture (s, path, freq, bits, nchannels)) {
        monitor_printf(mon, "Faied to add wave capture\n");
        qemu_free (s);
    }
    LIST_INSERT_HEAD (&capture_head, s, entries);
}
#endif

#if defined(TARGET_I386)
static void do_inject_nmi(Monitor *mon, int cpu_index)
{
    CPUState *env;

    for (env = first_cpu; env != NULL; env = env->next_cpu)
        if (env->cpu_index == cpu_index) {
            if (kvm_enabled())
                kvm_inject_interrupt(env, CPU_INTERRUPT_NMI);
            else
                cpu_interrupt(env, CPU_INTERRUPT_NMI);
            break;
        }
}
#endif

static void do_info_status(Monitor *mon)
{
    if (vm_running)
       monitor_printf(mon, "VM status: running\n");
    else
       monitor_printf(mon, "VM status: paused\n");
}


static void do_balloon(Monitor *mon, int value)
{
    ram_addr_t target = value;
    qemu_balloon(target << 20);
}

static void do_info_balloon(Monitor *mon)
{
    ram_addr_t actual;

    actual = qemu_balloon_status();
    if (kvm_enabled() && !kvm_has_sync_mmu())
        monitor_printf(mon, "Using KVM without synchronous MMU, "
                       "ballooning disabled\n");
    else if (actual == 0)
        monitor_printf(mon, "Ballooning not activated in VM\n");
    else
        monitor_printf(mon, "balloon: actual=%d\n", (int)(actual >> 20));
}

static void do_acl(Monitor *mon,
                   const char *command,
                   const char *aclname,
                   const char *match,
                   int has_index,
                   int index)
{
    qemu_acl *acl;

    acl = qemu_acl_find(aclname);
    if (!acl) {
        monitor_printf(mon, "acl: unknown list '%s'\n", aclname);
        return;
    }

    if (strcmp(command, "show") == 0) {
        int i = 0;
        qemu_acl_entry *entry;
        monitor_printf(mon, "policy: %s\n",
                       acl->defaultDeny ? "deny" : "allow");
        TAILQ_FOREACH(entry, &acl->entries, next) {
            i++;
            monitor_printf(mon, "%d: %s %s\n", i,
                           entry->deny ? "deny" : "allow",
                           entry->match);
        }
    } else if (strcmp(command, "reset") == 0) {
        qemu_acl_reset(acl);
        monitor_printf(mon, "acl: removed all rules\n");
    } else if (strcmp(command, "policy") == 0) {
        if (!match) {
            monitor_printf(mon, "acl: missing policy parameter\n");
            return;
        }

        if (strcmp(match, "allow") == 0) {
            acl->defaultDeny = 0;
            monitor_printf(mon, "acl: policy set to 'allow'\n");
        } else if (strcmp(match, "deny") == 0) {
            acl->defaultDeny = 1;
            monitor_printf(mon, "acl: policy set to 'deny'\n");
        } else {
            monitor_printf(mon, "acl: unknown policy '%s', expected 'deny' or 'allow'\n", match);
        }
    } else if ((strcmp(command, "allow") == 0) ||
               (strcmp(command, "deny") == 0)) {
        int deny = strcmp(command, "deny") == 0 ? 1 : 0;
        int ret;

        if (!match) {
            monitor_printf(mon, "acl: missing match parameter\n");
            return;
        }

        if (has_index)
            ret = qemu_acl_insert(acl, deny, match, index);
        else
            ret = qemu_acl_append(acl, deny, match);
        if (ret < 0)
            monitor_printf(mon, "acl: unable to add acl entry\n");
        else
            monitor_printf(mon, "acl: added rule at position %d\n", ret);
    } else if (strcmp(command, "remove") == 0) {
        int ret;

        if (!match) {
            monitor_printf(mon, "acl: missing match parameter\n");
            return;
        }

        ret = qemu_acl_remove(acl, match);
        if (ret < 0)
            monitor_printf(mon, "acl: no matching acl entry\n");
        else
            monitor_printf(mon, "acl: removed rule at position %d\n", ret);
    } else {
        monitor_printf(mon, "acl: unknown command '%s'\n", command);
    }
}

/* Please update qemu-doc.texi when adding or changing commands */
static const mon_cmd_t mon_cmds[] = {
    { "help|?", "s?", help_cmd,
      "[cmd]", "show the help" },
    { "commit", "s", do_commit,
      "device|all", "commit changes to the disk images (if -snapshot is used) or backing files" },
    { "info", "s?", do_info,
      "subcommand", "show various information about the system state" },
    { "q|quit", "", do_quit,
      "", "quit the emulator" },
    { "eject", "-fB", do_eject,
      "[-f] device", "eject a removable medium (use -f to force it)" },
    { "change", "BFs?", do_change,
      "device filename [format]", "change a removable medium, optional format" },
    { "screendump", "F", do_screen_dump,
      "filename", "save screen into PPM image 'filename'" },
    { "logfile", "F", do_logfile,
      "filename", "output logs to 'filename'" },
    { "log", "s", do_log,
      "item1[,...]", "activate logging of the specified items to '/tmp/qemu.log'" },
    { "savevm", "s?", do_savevm,
      "tag|id", "save a VM snapshot. If no tag or id are provided, a new snapshot is created" },
    { "loadvm", "s", do_loadvm,
      "tag|id", "restore a VM snapshot from its tag or id" },
    { "delvm", "s", do_delvm,
      "tag|id", "delete a VM snapshot from its tag or id" },
    { "stop", "", do_stop,
      "", "stop emulation", },
    { "c|cont", "", do_cont,
      "", "resume emulation", },
#ifdef CONFIG_GDBSTUB
    { "gdbserver", "s?", do_gdbserver,
      "[port]", "start gdbserver session (default port=1234)", },
#endif
    { "x", "/l", do_memory_dump,
      "/fmt addr", "virtual memory dump starting at 'addr'", },
    { "xp", "/l", do_physical_memory_dump,
      "/fmt addr", "physical memory dump starting at 'addr'", },
    { "p|print", "/l", do_print,
      "/fmt expr", "print expression value (use $reg for CPU register access)", },
    { "i", "/ii.", do_ioport_read,
      "/fmt addr", "I/O port read" },

    { "sendkey", "si?", do_sendkey,
      "keys [hold_ms]", "send keys to the VM (e.g. 'sendkey ctrl-alt-f1', default hold time=100 ms)" },
    { "system_reset", "", do_system_reset,
      "", "reset the system" },
    { "system_powerdown", "", do_system_powerdown,
      "", "send system power down event" },
    { "sum", "ii", do_sum,
      "addr size", "compute the checksum of a memory region" },
    { "usb_add", "s", do_usb_add,
      "device", "add USB device (e.g. 'host:bus.addr' or 'host:vendor_id:product_id')" },
    { "usb_del", "s", do_usb_del,
      "device", "remove USB device 'bus.addr'" },
    { "cpu", "i", do_cpu_set,
      "index", "set the default CPU" },
    { "mouse_move", "sss?", do_mouse_move,
      "dx dy [dz]", "send mouse move events" },
    { "mouse_button", "i", do_mouse_button,
      "state", "change mouse button state (1=L, 2=M, 4=R)" },
    { "mouse_set", "i", do_mouse_set,
      "index", "set which mouse device receives events" },
#ifdef HAS_AUDIO
    { "wavcapture", "si?i?i?", do_wav_capture,
      "path [frequency bits channels]",
      "capture audio to a wave file (default frequency=44100 bits=16 channels=2)" },
#endif
    { "stopcapture", "i", do_stop_capture,
      "capture index", "stop capture" },
    { "memsave", "lis", do_memory_save,
      "addr size file", "save to disk virtual memory dump starting at 'addr' of size 'size'", },
    { "pmemsave", "lis", do_physical_memory_save,
      "addr size file", "save to disk physical memory dump starting at 'addr' of size 'size'", },
    { "boot_set", "s", do_boot_set,
      "bootdevice", "define new values for the boot device list" },
#if defined(TARGET_I386)
    { "nmi", "i", do_inject_nmi,
      "cpu", "inject an NMI on the given CPU", },
#endif
    { "migrate", "-ds", do_migrate,
      "[-d] uri", "migrate to URI (using -d to not wait for completion)" },
    { "migrate_cancel", "", do_migrate_cancel,
      "", "cancel the current VM migration" },
    { "migrate_set_speed", "s", do_migrate_set_speed,
      "value", "set maximum speed (in bytes) for migrations" },
#if defined(TARGET_I386)
    { "drive_add", "ss", drive_hot_add, "pci_addr=[[<domain>:]<bus>:]<slot>\n"
                                         "[file=file][,if=type][,bus=n]\n"
                                        "[,unit=m][,media=d][index=i]\n"
                                        "[,cyls=c,heads=h,secs=s[,trans=t]]\n"
                                        "[snapshot=on|off][,cache=on|off]",
                                        "add drive to PCI storage controller" },
    { "pci_add", "sss", pci_device_hot_add, "pci_addr=auto|[[<domain>:]<bus>:]<slot> nic|storage|host [[vlan=n][,macaddr=addr][,model=type]] [file=file][,if=type][,bus=nr]... [host=02:00.0[,name=string][,dma=none]", "hot-add PCI device" },
    { "pci_del", "s", pci_device_hot_remove, "pci_addr=[[<domain>:]<bus>:]<slot>", "hot remove PCI device" },
    { "host_net_add", "ss", net_host_device_add,
      "[tap,user,socket,vde] options", "add host VLAN client" },
    { "host_net_remove", "is", net_host_device_remove,
      "vlan_id name", "remove host VLAN client" },
#endif
    { "balloon", "i", do_balloon,
      "target", "request VM to change it's memory allocation (in MB)" },
    { "set_link", "ss", do_set_link,
      "name [up|down]", "change the link status of a network adapter" },
<<<<<<< HEAD
    { "set_link", "ss", do_set_link, "name [up|down]" },
    { "cpu_set", "is", do_cpu_set_nr, "cpu [online|offline]", "change cpu state" },
#if defined(TARGET_I386) || defined(TARGET_X86_64)
    { "drive_add", "iss", drive_hot_add, "pcibus pcidevfn [file=file][,if=type][,bus=n]\n"
                                        "[,unit=m][,media=d][index=i]\n"
                                        "[,cyls=c,heads=h,secs=s[,trans=t]]\n"
                                        "[snapshot=on|off][,cache=on|off]",
                                        "add drive to PCI storage controller" },
#endif
=======
    { "acl", "sss?i?", do_acl, "<command> <aclname> [<match>] [<index>]\n",
                               "acl show vnc.username\n"
                               "acl policy vnc.username deny\n"
                               "acl allow vnc.username fred\n"
                               "acl deny vnc.username bob\n"
                               "acl reset vnc.username\n" },
>>>>>>> 513f789f
    { NULL, NULL, },
};

/* Please update qemu-doc.texi when adding or changing commands */
static const mon_cmd_t info_cmds[] = {
    { "version", "", do_info_version,
      "", "show the version of QEMU" },
    { "network", "", do_info_network,
      "", "show the network state" },
    { "chardev", "", qemu_chr_info,
      "", "show the character devices" },
    { "block", "", bdrv_info,
      "", "show the block devices" },
    { "blockstats", "", bdrv_info_stats,
      "", "show block device statistics" },
    { "registers", "", do_info_registers,
      "", "show the cpu registers" },
    { "cpus", "", do_info_cpus,
      "", "show infos for each CPU" },
    { "history", "", do_info_history,
      "", "show the command line history", },
    { "irq", "", irq_info,
      "", "show the interrupts statistics (if available)", },
    { "pic", "", pic_info,
      "", "show i8259 (PIC) state", },
    { "pci", "", pci_info,
      "", "show PCI info", },
#if defined(TARGET_I386) || defined(TARGET_SH4)
    { "tlb", "", tlb_info,
      "", "show virtual to physical memory mappings", },
#endif
#if defined(TARGET_I386)
    { "mem", "", mem_info,
      "", "show the active virtual memory mappings", },
    { "hpet", "", do_info_hpet,
      "", "show state of HPET", },
#endif
    { "jit", "", do_info_jit,
      "", "show dynamic compiler info", },
    { "kqemu", "", do_info_kqemu,
      "", "show KQEMU information", },
    { "kvm", "", do_info_kvm,
      "", "show KVM information", },
    { "usb", "", usb_info,
      "", "show guest USB devices", },
    { "usbhost", "", usb_host_info,
      "", "show host USB devices", },
    { "profile", "", do_info_profile,
      "", "show profiling information", },
    { "capture", "", do_info_capture,
      "", "show capture information" },
    { "snapshots", "", do_info_snapshots,
      "", "show the currently saved VM snapshots" },
    { "status", "", do_info_status,
      "", "show the current VM status (running|paused)" },
    { "pcmcia", "", pcmcia_info,
      "", "show guest PCMCIA status" },
    { "mice", "", do_info_mice,
      "", "show which guest mouse is receiving events" },
    { "vnc", "", do_info_vnc,
      "", "show the vnc server status"},
    { "name", "", do_info_name,
      "", "show the current VM name" },
    { "uuid", "", do_info_uuid,
      "", "show the current VM UUID" },
#if defined(TARGET_PPC)
    { "cpustats", "", do_info_cpu_stats,
      "", "show CPU statistics", },
#endif
#if defined(CONFIG_SLIRP)
    { "slirp", "", do_info_slirp,
      "", "show SLIRP statistics", },
#endif
    { "migrate", "", do_info_migrate, "", "show migration status" },
    { "balloon", "", do_info_balloon,
      "", "show balloon information" },
    { NULL, NULL, },
};

/*******************************************************************/

static const char *pch;
static jmp_buf expr_env;

#define MD_TLONG 0
#define MD_I32   1

typedef struct MonitorDef {
    const char *name;
    int offset;
    target_long (*get_value)(const struct MonitorDef *md, int val);
    int type;
} MonitorDef;

#if defined(TARGET_I386)
static target_long monitor_get_pc (const struct MonitorDef *md, int val)
{
    CPUState *env = mon_get_cpu();
    if (!env)
        return 0;
    return env->eip + env->segs[R_CS].base;
}
#endif

#if defined(TARGET_PPC)
static target_long monitor_get_ccr (const struct MonitorDef *md, int val)
{
    CPUState *env = mon_get_cpu();
    unsigned int u;
    int i;

    if (!env)
        return 0;

    u = 0;
    for (i = 0; i < 8; i++)
        u |= env->crf[i] << (32 - (4 * i));

    return u;
}

static target_long monitor_get_msr (const struct MonitorDef *md, int val)
{
    CPUState *env = mon_get_cpu();
    if (!env)
        return 0;
    return env->msr;
}

static target_long monitor_get_xer (const struct MonitorDef *md, int val)
{
    CPUState *env = mon_get_cpu();
    if (!env)
        return 0;
    return env->xer;
}

static target_long monitor_get_decr (const struct MonitorDef *md, int val)
{
    CPUState *env = mon_get_cpu();
    if (!env)
        return 0;
    return cpu_ppc_load_decr(env);
}

static target_long monitor_get_tbu (const struct MonitorDef *md, int val)
{
    CPUState *env = mon_get_cpu();
    if (!env)
        return 0;
    return cpu_ppc_load_tbu(env);
}

static target_long monitor_get_tbl (const struct MonitorDef *md, int val)
{
    CPUState *env = mon_get_cpu();
    if (!env)
        return 0;
    return cpu_ppc_load_tbl(env);
}
#endif

#if defined(TARGET_SPARC)
#ifndef TARGET_SPARC64
static target_long monitor_get_psr (const struct MonitorDef *md, int val)
{
    CPUState *env = mon_get_cpu();
    if (!env)
        return 0;
    return GET_PSR(env);
}
#endif

static target_long monitor_get_reg(const struct MonitorDef *md, int val)
{
    CPUState *env = mon_get_cpu();
    if (!env)
        return 0;
    return env->regwptr[val];
}
#endif

static const MonitorDef monitor_defs[] = {
#ifdef TARGET_I386

#define SEG(name, seg) \
    { name, offsetof(CPUState, segs[seg].selector), NULL, MD_I32 },\
    { name ".base", offsetof(CPUState, segs[seg].base) },\
    { name ".limit", offsetof(CPUState, segs[seg].limit), NULL, MD_I32 },

    { "eax", offsetof(CPUState, regs[0]) },
    { "ecx", offsetof(CPUState, regs[1]) },
    { "edx", offsetof(CPUState, regs[2]) },
    { "ebx", offsetof(CPUState, regs[3]) },
    { "esp|sp", offsetof(CPUState, regs[4]) },
    { "ebp|fp", offsetof(CPUState, regs[5]) },
    { "esi", offsetof(CPUState, regs[6]) },
    { "edi", offsetof(CPUState, regs[7]) },
#ifdef TARGET_X86_64
    { "r8", offsetof(CPUState, regs[8]) },
    { "r9", offsetof(CPUState, regs[9]) },
    { "r10", offsetof(CPUState, regs[10]) },
    { "r11", offsetof(CPUState, regs[11]) },
    { "r12", offsetof(CPUState, regs[12]) },
    { "r13", offsetof(CPUState, regs[13]) },
    { "r14", offsetof(CPUState, regs[14]) },
    { "r15", offsetof(CPUState, regs[15]) },
#endif
    { "eflags", offsetof(CPUState, eflags) },
    { "eip", offsetof(CPUState, eip) },
    SEG("cs", R_CS)
    SEG("ds", R_DS)
    SEG("es", R_ES)
    SEG("ss", R_SS)
    SEG("fs", R_FS)
    SEG("gs", R_GS)
    { "pc", 0, monitor_get_pc, },
#elif defined(TARGET_PPC)
    /* General purpose registers */
    { "r0", offsetof(CPUState, gpr[0]) },
    { "r1", offsetof(CPUState, gpr[1]) },
    { "r2", offsetof(CPUState, gpr[2]) },
    { "r3", offsetof(CPUState, gpr[3]) },
    { "r4", offsetof(CPUState, gpr[4]) },
    { "r5", offsetof(CPUState, gpr[5]) },
    { "r6", offsetof(CPUState, gpr[6]) },
    { "r7", offsetof(CPUState, gpr[7]) },
    { "r8", offsetof(CPUState, gpr[8]) },
    { "r9", offsetof(CPUState, gpr[9]) },
    { "r10", offsetof(CPUState, gpr[10]) },
    { "r11", offsetof(CPUState, gpr[11]) },
    { "r12", offsetof(CPUState, gpr[12]) },
    { "r13", offsetof(CPUState, gpr[13]) },
    { "r14", offsetof(CPUState, gpr[14]) },
    { "r15", offsetof(CPUState, gpr[15]) },
    { "r16", offsetof(CPUState, gpr[16]) },
    { "r17", offsetof(CPUState, gpr[17]) },
    { "r18", offsetof(CPUState, gpr[18]) },
    { "r19", offsetof(CPUState, gpr[19]) },
    { "r20", offsetof(CPUState, gpr[20]) },
    { "r21", offsetof(CPUState, gpr[21]) },
    { "r22", offsetof(CPUState, gpr[22]) },
    { "r23", offsetof(CPUState, gpr[23]) },
    { "r24", offsetof(CPUState, gpr[24]) },
    { "r25", offsetof(CPUState, gpr[25]) },
    { "r26", offsetof(CPUState, gpr[26]) },
    { "r27", offsetof(CPUState, gpr[27]) },
    { "r28", offsetof(CPUState, gpr[28]) },
    { "r29", offsetof(CPUState, gpr[29]) },
    { "r30", offsetof(CPUState, gpr[30]) },
    { "r31", offsetof(CPUState, gpr[31]) },
    /* Floating point registers */
    { "f0", offsetof(CPUState, fpr[0]) },
    { "f1", offsetof(CPUState, fpr[1]) },
    { "f2", offsetof(CPUState, fpr[2]) },
    { "f3", offsetof(CPUState, fpr[3]) },
    { "f4", offsetof(CPUState, fpr[4]) },
    { "f5", offsetof(CPUState, fpr[5]) },
    { "f6", offsetof(CPUState, fpr[6]) },
    { "f7", offsetof(CPUState, fpr[7]) },
    { "f8", offsetof(CPUState, fpr[8]) },
    { "f9", offsetof(CPUState, fpr[9]) },
    { "f10", offsetof(CPUState, fpr[10]) },
    { "f11", offsetof(CPUState, fpr[11]) },
    { "f12", offsetof(CPUState, fpr[12]) },
    { "f13", offsetof(CPUState, fpr[13]) },
    { "f14", offsetof(CPUState, fpr[14]) },
    { "f15", offsetof(CPUState, fpr[15]) },
    { "f16", offsetof(CPUState, fpr[16]) },
    { "f17", offsetof(CPUState, fpr[17]) },
    { "f18", offsetof(CPUState, fpr[18]) },
    { "f19", offsetof(CPUState, fpr[19]) },
    { "f20", offsetof(CPUState, fpr[20]) },
    { "f21", offsetof(CPUState, fpr[21]) },
    { "f22", offsetof(CPUState, fpr[22]) },
    { "f23", offsetof(CPUState, fpr[23]) },
    { "f24", offsetof(CPUState, fpr[24]) },
    { "f25", offsetof(CPUState, fpr[25]) },
    { "f26", offsetof(CPUState, fpr[26]) },
    { "f27", offsetof(CPUState, fpr[27]) },
    { "f28", offsetof(CPUState, fpr[28]) },
    { "f29", offsetof(CPUState, fpr[29]) },
    { "f30", offsetof(CPUState, fpr[30]) },
    { "f31", offsetof(CPUState, fpr[31]) },
    { "fpscr", offsetof(CPUState, fpscr) },
    /* Next instruction pointer */
    { "nip|pc", offsetof(CPUState, nip) },
    { "lr", offsetof(CPUState, lr) },
    { "ctr", offsetof(CPUState, ctr) },
    { "decr", 0, &monitor_get_decr, },
    { "ccr", 0, &monitor_get_ccr, },
    /* Machine state register */
    { "msr", 0, &monitor_get_msr, },
    { "xer", 0, &monitor_get_xer, },
    { "tbu", 0, &monitor_get_tbu, },
    { "tbl", 0, &monitor_get_tbl, },
#if defined(TARGET_PPC64)
    /* Address space register */
    { "asr", offsetof(CPUState, asr) },
#endif
    /* Segment registers */
    { "sdr1", offsetof(CPUState, sdr1) },
    { "sr0", offsetof(CPUState, sr[0]) },
    { "sr1", offsetof(CPUState, sr[1]) },
    { "sr2", offsetof(CPUState, sr[2]) },
    { "sr3", offsetof(CPUState, sr[3]) },
    { "sr4", offsetof(CPUState, sr[4]) },
    { "sr5", offsetof(CPUState, sr[5]) },
    { "sr6", offsetof(CPUState, sr[6]) },
    { "sr7", offsetof(CPUState, sr[7]) },
    { "sr8", offsetof(CPUState, sr[8]) },
    { "sr9", offsetof(CPUState, sr[9]) },
    { "sr10", offsetof(CPUState, sr[10]) },
    { "sr11", offsetof(CPUState, sr[11]) },
    { "sr12", offsetof(CPUState, sr[12]) },
    { "sr13", offsetof(CPUState, sr[13]) },
    { "sr14", offsetof(CPUState, sr[14]) },
    { "sr15", offsetof(CPUState, sr[15]) },
    /* Too lazy to put BATs and SPRs ... */
#elif defined(TARGET_SPARC)
    { "g0", offsetof(CPUState, gregs[0]) },
    { "g1", offsetof(CPUState, gregs[1]) },
    { "g2", offsetof(CPUState, gregs[2]) },
    { "g3", offsetof(CPUState, gregs[3]) },
    { "g4", offsetof(CPUState, gregs[4]) },
    { "g5", offsetof(CPUState, gregs[5]) },
    { "g6", offsetof(CPUState, gregs[6]) },
    { "g7", offsetof(CPUState, gregs[7]) },
    { "o0", 0, monitor_get_reg },
    { "o1", 1, monitor_get_reg },
    { "o2", 2, monitor_get_reg },
    { "o3", 3, monitor_get_reg },
    { "o4", 4, monitor_get_reg },
    { "o5", 5, monitor_get_reg },
    { "o6", 6, monitor_get_reg },
    { "o7", 7, monitor_get_reg },
    { "l0", 8, monitor_get_reg },
    { "l1", 9, monitor_get_reg },
    { "l2", 10, monitor_get_reg },
    { "l3", 11, monitor_get_reg },
    { "l4", 12, monitor_get_reg },
    { "l5", 13, monitor_get_reg },
    { "l6", 14, monitor_get_reg },
    { "l7", 15, monitor_get_reg },
    { "i0", 16, monitor_get_reg },
    { "i1", 17, monitor_get_reg },
    { "i2", 18, monitor_get_reg },
    { "i3", 19, monitor_get_reg },
    { "i4", 20, monitor_get_reg },
    { "i5", 21, monitor_get_reg },
    { "i6", 22, monitor_get_reg },
    { "i7", 23, monitor_get_reg },
    { "pc", offsetof(CPUState, pc) },
    { "npc", offsetof(CPUState, npc) },
    { "y", offsetof(CPUState, y) },
#ifndef TARGET_SPARC64
    { "psr", 0, &monitor_get_psr, },
    { "wim", offsetof(CPUState, wim) },
#endif
    { "tbr", offsetof(CPUState, tbr) },
    { "fsr", offsetof(CPUState, fsr) },
    { "f0", offsetof(CPUState, fpr[0]) },
    { "f1", offsetof(CPUState, fpr[1]) },
    { "f2", offsetof(CPUState, fpr[2]) },
    { "f3", offsetof(CPUState, fpr[3]) },
    { "f4", offsetof(CPUState, fpr[4]) },
    { "f5", offsetof(CPUState, fpr[5]) },
    { "f6", offsetof(CPUState, fpr[6]) },
    { "f7", offsetof(CPUState, fpr[7]) },
    { "f8", offsetof(CPUState, fpr[8]) },
    { "f9", offsetof(CPUState, fpr[9]) },
    { "f10", offsetof(CPUState, fpr[10]) },
    { "f11", offsetof(CPUState, fpr[11]) },
    { "f12", offsetof(CPUState, fpr[12]) },
    { "f13", offsetof(CPUState, fpr[13]) },
    { "f14", offsetof(CPUState, fpr[14]) },
    { "f15", offsetof(CPUState, fpr[15]) },
    { "f16", offsetof(CPUState, fpr[16]) },
    { "f17", offsetof(CPUState, fpr[17]) },
    { "f18", offsetof(CPUState, fpr[18]) },
    { "f19", offsetof(CPUState, fpr[19]) },
    { "f20", offsetof(CPUState, fpr[20]) },
    { "f21", offsetof(CPUState, fpr[21]) },
    { "f22", offsetof(CPUState, fpr[22]) },
    { "f23", offsetof(CPUState, fpr[23]) },
    { "f24", offsetof(CPUState, fpr[24]) },
    { "f25", offsetof(CPUState, fpr[25]) },
    { "f26", offsetof(CPUState, fpr[26]) },
    { "f27", offsetof(CPUState, fpr[27]) },
    { "f28", offsetof(CPUState, fpr[28]) },
    { "f29", offsetof(CPUState, fpr[29]) },
    { "f30", offsetof(CPUState, fpr[30]) },
    { "f31", offsetof(CPUState, fpr[31]) },
#ifdef TARGET_SPARC64
    { "f32", offsetof(CPUState, fpr[32]) },
    { "f34", offsetof(CPUState, fpr[34]) },
    { "f36", offsetof(CPUState, fpr[36]) },
    { "f38", offsetof(CPUState, fpr[38]) },
    { "f40", offsetof(CPUState, fpr[40]) },
    { "f42", offsetof(CPUState, fpr[42]) },
    { "f44", offsetof(CPUState, fpr[44]) },
    { "f46", offsetof(CPUState, fpr[46]) },
    { "f48", offsetof(CPUState, fpr[48]) },
    { "f50", offsetof(CPUState, fpr[50]) },
    { "f52", offsetof(CPUState, fpr[52]) },
    { "f54", offsetof(CPUState, fpr[54]) },
    { "f56", offsetof(CPUState, fpr[56]) },
    { "f58", offsetof(CPUState, fpr[58]) },
    { "f60", offsetof(CPUState, fpr[60]) },
    { "f62", offsetof(CPUState, fpr[62]) },
    { "asi", offsetof(CPUState, asi) },
    { "pstate", offsetof(CPUState, pstate) },
    { "cansave", offsetof(CPUState, cansave) },
    { "canrestore", offsetof(CPUState, canrestore) },
    { "otherwin", offsetof(CPUState, otherwin) },
    { "wstate", offsetof(CPUState, wstate) },
    { "cleanwin", offsetof(CPUState, cleanwin) },
    { "fprs", offsetof(CPUState, fprs) },
#endif
#endif
    { NULL },
};

static void expr_error(Monitor *mon, const char *msg)
{
    monitor_printf(mon, "%s\n", msg);
    longjmp(expr_env, 1);
}

/* return 0 if OK, -1 if not found, -2 if no CPU defined */
static int get_monitor_def(target_long *pval, const char *name)
{
    const MonitorDef *md;
    void *ptr;

    for(md = monitor_defs; md->name != NULL; md++) {
        if (compare_cmd(name, md->name)) {
            if (md->get_value) {
                *pval = md->get_value(md, md->offset);
            } else {
                CPUState *env = mon_get_cpu();
                if (!env)
                    return -2;
                ptr = (uint8_t *)env + md->offset;
                switch(md->type) {
                case MD_I32:
                    *pval = *(int32_t *)ptr;
                    break;
                case MD_TLONG:
                    *pval = *(target_long *)ptr;
                    break;
                default:
                    *pval = 0;
                    break;
                }
            }
            return 0;
        }
    }
    return -1;
}

static void next(void)
{
    if (pch != '\0') {
        pch++;
        while (qemu_isspace(*pch))
            pch++;
    }
}

static int64_t expr_sum(Monitor *mon);

static int64_t expr_unary(Monitor *mon)
{
    int64_t n;
    char *p;
    int ret;

    switch(*pch) {
    case '+':
        next();
        n = expr_unary(mon);
        break;
    case '-':
        next();
        n = -expr_unary(mon);
        break;
    case '~':
        next();
        n = ~expr_unary(mon);
        break;
    case '(':
        next();
        n = expr_sum(mon);
        if (*pch != ')') {
            expr_error(mon, "')' expected");
        }
        next();
        break;
    case '\'':
        pch++;
        if (*pch == '\0')
            expr_error(mon, "character constant expected");
        n = *pch;
        pch++;
        if (*pch != '\'')
            expr_error(mon, "missing terminating \' character");
        next();
        break;
    case '$':
        {
            char buf[128], *q;
            target_long reg=0;

            pch++;
            q = buf;
            while ((*pch >= 'a' && *pch <= 'z') ||
                   (*pch >= 'A' && *pch <= 'Z') ||
                   (*pch >= '0' && *pch <= '9') ||
                   *pch == '_' || *pch == '.') {
                if ((q - buf) < sizeof(buf) - 1)
                    *q++ = *pch;
                pch++;
            }
            while (qemu_isspace(*pch))
                pch++;
            *q = 0;
            ret = get_monitor_def(&reg, buf);
            if (ret == -1)
                expr_error(mon, "unknown register");
            else if (ret == -2)
                expr_error(mon, "no cpu defined");
            n = reg;
        }
        break;
    case '\0':
        expr_error(mon, "unexpected end of expression");
        n = 0;
        break;
    default:
#if TARGET_PHYS_ADDR_BITS > 32
        n = strtoull(pch, &p, 0);
#else
        n = strtoul(pch, &p, 0);
#endif
        if (pch == p) {
            expr_error(mon, "invalid char in expression");
        }
        pch = p;
        while (qemu_isspace(*pch))
            pch++;
        break;
    }
    return n;
}


static int64_t expr_prod(Monitor *mon)
{
    int64_t val, val2;
    int op;

    val = expr_unary(mon);
    for(;;) {
        op = *pch;
        if (op != '*' && op != '/' && op != '%')
            break;
        next();
        val2 = expr_unary(mon);
        switch(op) {
        default:
        case '*':
            val *= val2;
            break;
        case '/':
        case '%':
            if (val2 == 0)
                expr_error(mon, "division by zero");
            if (op == '/')
                val /= val2;
            else
                val %= val2;
            break;
        }
    }
    return val;
}

static int64_t expr_logic(Monitor *mon)
{
    int64_t val, val2;
    int op;

    val = expr_prod(mon);
    for(;;) {
        op = *pch;
        if (op != '&' && op != '|' && op != '^')
            break;
        next();
        val2 = expr_prod(mon);
        switch(op) {
        default:
        case '&':
            val &= val2;
            break;
        case '|':
            val |= val2;
            break;
        case '^':
            val ^= val2;
            break;
        }
    }
    return val;
}

static int64_t expr_sum(Monitor *mon)
{
    int64_t val, val2;
    int op;

    val = expr_logic(mon);
    for(;;) {
        op = *pch;
        if (op != '+' && op != '-')
            break;
        next();
        val2 = expr_logic(mon);
        if (op == '+')
            val += val2;
        else
            val -= val2;
    }
    return val;
}

static int get_expr(Monitor *mon, int64_t *pval, const char **pp)
{
    pch = *pp;
    if (setjmp(expr_env)) {
        *pp = pch;
        return -1;
    }
    while (qemu_isspace(*pch))
        pch++;
    *pval = expr_sum(mon);
    *pp = pch;
    return 0;
}

static int get_str(char *buf, int buf_size, const char **pp)
{
    const char *p;
    char *q;
    int c;

    q = buf;
    p = *pp;
    while (qemu_isspace(*p))
        p++;
    if (*p == '\0') {
    fail:
        *q = '\0';
        *pp = p;
        return -1;
    }
    if (*p == '\"') {
        p++;
        while (*p != '\0' && *p != '\"') {
            if (*p == '\\') {
                p++;
                c = *p++;
                switch(c) {
                case 'n':
                    c = '\n';
                    break;
                case 'r':
                    c = '\r';
                    break;
                case '\\':
                case '\'':
                case '\"':
                    break;
                default:
                    qemu_printf("unsupported escape code: '\\%c'\n", c);
                    goto fail;
                }
                if ((q - buf) < buf_size - 1) {
                    *q++ = c;
                }
            } else {
                if ((q - buf) < buf_size - 1) {
                    *q++ = *p;
                }
                p++;
            }
        }
        if (*p != '\"') {
            qemu_printf("unterminated string\n");
            goto fail;
        }
        p++;
    } else {
        while (*p != '\0' && !qemu_isspace(*p)) {
            if ((q - buf) < buf_size - 1) {
                *q++ = *p;
            }
            p++;
        }
    }
    *q = '\0';
    *pp = p;
    return 0;
}

static int default_fmt_format = 'x';
static int default_fmt_size = 4;

#define MAX_ARGS 16

static void monitor_handle_command(Monitor *mon, const char *cmdline)
{
    const char *p, *pstart, *typestr;
    char *q;
    int c, nb_args, len, i, has_arg;
    const mon_cmd_t *cmd;
    char cmdname[256];
    char buf[1024];
    void *str_allocated[MAX_ARGS];
    void *args[MAX_ARGS];
    void (*handler_0)(Monitor *mon);
    void (*handler_1)(Monitor *mon, void *arg0);
    void (*handler_2)(Monitor *mon, void *arg0, void *arg1);
    void (*handler_3)(Monitor *mon, void *arg0, void *arg1, void *arg2);
    void (*handler_4)(Monitor *mon, void *arg0, void *arg1, void *arg2,
                      void *arg3);
    void (*handler_5)(Monitor *mon, void *arg0, void *arg1, void *arg2,
                      void *arg3, void *arg4);
    void (*handler_6)(Monitor *mon, void *arg0, void *arg1, void *arg2,
                      void *arg3, void *arg4, void *arg5);
    void (*handler_7)(Monitor *mon, void *arg0, void *arg1, void *arg2,
                      void *arg3, void *arg4, void *arg5, void *arg6);

#ifdef DEBUG
    monitor_printf(mon, "command='%s'\n", cmdline);
#endif

    /* extract the command name */
    p = cmdline;
    q = cmdname;
    while (qemu_isspace(*p))
        p++;
    if (*p == '\0')
        return;
    pstart = p;
    while (*p != '\0' && *p != '/' && !qemu_isspace(*p))
        p++;
    len = p - pstart;
    if (len > sizeof(cmdname) - 1)
        len = sizeof(cmdname) - 1;
    memcpy(cmdname, pstart, len);
    cmdname[len] = '\0';

    /* find the command */
    for(cmd = mon_cmds; cmd->name != NULL; cmd++) {
        if (compare_cmd(cmdname, cmd->name))
            goto found;
    }
    monitor_printf(mon, "unknown command: '%s'\n", cmdname);
    return;
 found:

    for(i = 0; i < MAX_ARGS; i++)
        str_allocated[i] = NULL;

    /* parse the parameters */
    typestr = cmd->args_type;
    nb_args = 0;
    for(;;) {
        c = *typestr;
        if (c == '\0')
            break;
        typestr++;
        switch(c) {
        case 'F':
        case 'B':
        case 's':
            {
                int ret;
                char *str;

                while (qemu_isspace(*p))
                    p++;
                if (*typestr == '?') {
                    typestr++;
                    if (*p == '\0') {
                        /* no optional string: NULL argument */
                        str = NULL;
                        goto add_str;
                    }
                }
                ret = get_str(buf, sizeof(buf), &p);
                if (ret < 0) {
                    switch(c) {
                    case 'F':
                        monitor_printf(mon, "%s: filename expected\n",
                                       cmdname);
                        break;
                    case 'B':
                        monitor_printf(mon, "%s: block device name expected\n",
                                       cmdname);
                        break;
                    default:
                        monitor_printf(mon, "%s: string expected\n", cmdname);
                        break;
                    }
                    goto fail;
                }
                str = qemu_malloc(strlen(buf) + 1);
                pstrcpy(str, sizeof(buf), buf);
                str_allocated[nb_args] = str;
            add_str:
                if (nb_args >= MAX_ARGS) {
                error_args:
                    monitor_printf(mon, "%s: too many arguments\n", cmdname);
                    goto fail;
                }
                args[nb_args++] = str;
            }
            break;
        case '/':
            {
                int count, format, size;

                while (qemu_isspace(*p))
                    p++;
                if (*p == '/') {
                    /* format found */
                    p++;
                    count = 1;
                    if (qemu_isdigit(*p)) {
                        count = 0;
                        while (qemu_isdigit(*p)) {
                            count = count * 10 + (*p - '0');
                            p++;
                        }
                    }
                    size = -1;
                    format = -1;
                    for(;;) {
                        switch(*p) {
                        case 'o':
                        case 'd':
                        case 'u':
                        case 'x':
                        case 'i':
                        case 'c':
                            format = *p++;
                            break;
                        case 'b':
                            size = 1;
                            p++;
                            break;
                        case 'h':
                            size = 2;
                            p++;
                            break;
                        case 'w':
                            size = 4;
                            p++;
                            break;
                        case 'g':
                        case 'L':
                            size = 8;
                            p++;
                            break;
                        default:
                            goto next;
                        }
                    }
                next:
                    if (*p != '\0' && !qemu_isspace(*p)) {
                        monitor_printf(mon, "invalid char in format: '%c'\n",
                                       *p);
                        goto fail;
                    }
                    if (format < 0)
                        format = default_fmt_format;
                    if (format != 'i') {
                        /* for 'i', not specifying a size gives -1 as size */
                        if (size < 0)
                            size = default_fmt_size;
                        default_fmt_size = size;
                    }
                    default_fmt_format = format;
                } else {
                    count = 1;
                    format = default_fmt_format;
                    if (format != 'i') {
                        size = default_fmt_size;
                    } else {
                        size = -1;
                    }
                }
                if (nb_args + 3 > MAX_ARGS)
                    goto error_args;
                args[nb_args++] = (void*)(long)count;
                args[nb_args++] = (void*)(long)format;
                args[nb_args++] = (void*)(long)size;
            }
            break;
        case 'i':
        case 'l':
            {
                int64_t val;

                while (qemu_isspace(*p))
                    p++;
                if (*typestr == '?' || *typestr == '.') {
                    if (*typestr == '?') {
                        if (*p == '\0')
                            has_arg = 0;
                        else
                            has_arg = 1;
                    } else {
                        if (*p == '.') {
                            p++;
                            while (qemu_isspace(*p))
                                p++;
                            has_arg = 1;
                        } else {
                            has_arg = 0;
                        }
                    }
                    typestr++;
                    if (nb_args >= MAX_ARGS)
                        goto error_args;
                    args[nb_args++] = (void *)(long)has_arg;
                    if (!has_arg) {
                        if (nb_args >= MAX_ARGS)
                            goto error_args;
                        val = -1;
                        goto add_num;
                    }
                }
                if (get_expr(mon, &val, &p))
                    goto fail;
            add_num:
                if (c == 'i') {
                    if (nb_args >= MAX_ARGS)
                        goto error_args;
                    args[nb_args++] = (void *)(long)val;
                } else {
                    if ((nb_args + 1) >= MAX_ARGS)
                        goto error_args;
#if TARGET_PHYS_ADDR_BITS > 32
                    args[nb_args++] = (void *)(long)((val >> 32) & 0xffffffff);
#else
                    args[nb_args++] = (void *)0;
#endif
                    args[nb_args++] = (void *)(long)(val & 0xffffffff);
                }
            }
            break;
        case '-':
            {
                int has_option;
                /* option */

                c = *typestr++;
                if (c == '\0')
                    goto bad_type;
                while (qemu_isspace(*p))
                    p++;
                has_option = 0;
                if (*p == '-') {
                    p++;
                    if (*p != c) {
                        monitor_printf(mon, "%s: unsupported option -%c\n",
                                       cmdname, *p);
                        goto fail;
                    }
                    p++;
                    has_option = 1;
                }
                if (nb_args >= MAX_ARGS)
                    goto error_args;
                args[nb_args++] = (void *)(long)has_option;
            }
            break;
        default:
        bad_type:
            monitor_printf(mon, "%s: unknown type '%c'\n", cmdname, c);
            goto fail;
        }
    }
    /* check that all arguments were parsed */
    while (qemu_isspace(*p))
        p++;
    if (*p != '\0') {
        monitor_printf(mon, "%s: extraneous characters at the end of line\n",
                       cmdname);
        goto fail;
    }

    switch(nb_args) {
    case 0:
        handler_0 = cmd->handler;
        handler_0(mon);
        break;
    case 1:
        handler_1 = cmd->handler;
        handler_1(mon, args[0]);
        break;
    case 2:
        handler_2 = cmd->handler;
        handler_2(mon, args[0], args[1]);
        break;
    case 3:
        handler_3 = cmd->handler;
        handler_3(mon, args[0], args[1], args[2]);
        break;
    case 4:
        handler_4 = cmd->handler;
        handler_4(mon, args[0], args[1], args[2], args[3]);
        break;
    case 5:
        handler_5 = cmd->handler;
        handler_5(mon, args[0], args[1], args[2], args[3], args[4]);
        break;
    case 6:
        handler_6 = cmd->handler;
        handler_6(mon, args[0], args[1], args[2], args[3], args[4], args[5]);
        break;
    case 7:
        handler_7 = cmd->handler;
        handler_7(mon, args[0], args[1], args[2], args[3], args[4], args[5],
                  args[6]);
        break;
    default:
        monitor_printf(mon, "unsupported number of arguments: %d\n", nb_args);
        goto fail;
    }
 fail:
    for(i = 0; i < MAX_ARGS; i++)
        qemu_free(str_allocated[i]);
    return;
}

static void cmd_completion(const char *name, const char *list)
{
    const char *p, *pstart;
    char cmd[128];
    int len;

    p = list;
    for(;;) {
        pstart = p;
        p = strchr(p, '|');
        if (!p)
            p = pstart + strlen(pstart);
        len = p - pstart;
        if (len > sizeof(cmd) - 2)
            len = sizeof(cmd) - 2;
        memcpy(cmd, pstart, len);
        cmd[len] = '\0';
        if (name[0] == '\0' || !strncmp(name, cmd, strlen(name))) {
            readline_add_completion(cur_mon->rs, cmd);
        }
        if (*p == '\0')
            break;
        p++;
    }
}

static void file_completion(const char *input)
{
    DIR *ffs;
    struct dirent *d;
    char path[1024];
    char file[1024], file_prefix[1024];
    int input_path_len;
    const char *p;

    p = strrchr(input, '/');
    if (!p) {
        input_path_len = 0;
        pstrcpy(file_prefix, sizeof(file_prefix), input);
        pstrcpy(path, sizeof(path), ".");
    } else {
        input_path_len = p - input + 1;
        memcpy(path, input, input_path_len);
        if (input_path_len > sizeof(path) - 1)
            input_path_len = sizeof(path) - 1;
        path[input_path_len] = '\0';
        pstrcpy(file_prefix, sizeof(file_prefix), p + 1);
    }
#ifdef DEBUG_COMPLETION
    monitor_printf(cur_mon, "input='%s' path='%s' prefix='%s'\n",
                   input, path, file_prefix);
#endif
    ffs = opendir(path);
    if (!ffs)
        return;
    for(;;) {
        struct stat sb;
        d = readdir(ffs);
        if (!d)
            break;
        if (strstart(d->d_name, file_prefix, NULL)) {
            memcpy(file, input, input_path_len);
            if (input_path_len < sizeof(file))
                pstrcpy(file + input_path_len, sizeof(file) - input_path_len,
                        d->d_name);
            /* stat the file to find out if it's a directory.
             * In that case add a slash to speed up typing long paths
             */
            stat(file, &sb);
            if(S_ISDIR(sb.st_mode))
                pstrcat(file, sizeof(file), "/");
            readline_add_completion(cur_mon->rs, file);
        }
    }
    closedir(ffs);
}

static void block_completion_it(void *opaque, BlockDriverState *bs)
{
    const char *name = bdrv_get_device_name(bs);
    const char *input = opaque;

    if (input[0] == '\0' ||
        !strncmp(name, (char *)input, strlen(input))) {
        readline_add_completion(cur_mon->rs, name);
    }
}

/* NOTE: this parser is an approximate form of the real command parser */
static void parse_cmdline(const char *cmdline,
                         int *pnb_args, char **args)
{
    const char *p;
    int nb_args, ret;
    char buf[1024];

    p = cmdline;
    nb_args = 0;
    for(;;) {
        while (qemu_isspace(*p))
            p++;
        if (*p == '\0')
            break;
        if (nb_args >= MAX_ARGS)
            break;
        ret = get_str(buf, sizeof(buf), &p);
        args[nb_args] = qemu_strdup(buf);
        nb_args++;
        if (ret < 0)
            break;
    }
    *pnb_args = nb_args;
}

static void monitor_find_completion(const char *cmdline)
{
    const char *cmdname;
    char *args[MAX_ARGS];
    int nb_args, i, len;
    const char *ptype, *str;
    const mon_cmd_t *cmd;
    const KeyDef *key;

    parse_cmdline(cmdline, &nb_args, args);
#ifdef DEBUG_COMPLETION
    for(i = 0; i < nb_args; i++) {
        monitor_printf(cur_mon, "arg%d = '%s'\n", i, (char *)args[i]);
    }
#endif

    /* if the line ends with a space, it means we want to complete the
       next arg */
    len = strlen(cmdline);
    if (len > 0 && qemu_isspace(cmdline[len - 1])) {
        if (nb_args >= MAX_ARGS)
            return;
        args[nb_args++] = qemu_strdup("");
    }
    if (nb_args <= 1) {
        /* command completion */
        if (nb_args == 0)
            cmdname = "";
        else
            cmdname = args[0];
        readline_set_completion_index(cur_mon->rs, strlen(cmdname));
        for(cmd = mon_cmds; cmd->name != NULL; cmd++) {
            cmd_completion(cmdname, cmd->name);
        }
    } else {
        /* find the command */
        for(cmd = mon_cmds; cmd->name != NULL; cmd++) {
            if (compare_cmd(args[0], cmd->name))
                goto found;
        }
        return;
    found:
        ptype = cmd->args_type;
        for(i = 0; i < nb_args - 2; i++) {
            if (*ptype != '\0') {
                ptype++;
                while (*ptype == '?')
                    ptype++;
            }
        }
        str = args[nb_args - 1];
        switch(*ptype) {
        case 'F':
            /* file completion */
            readline_set_completion_index(cur_mon->rs, strlen(str));
            file_completion(str);
            break;
        case 'B':
            /* block device name completion */
            readline_set_completion_index(cur_mon->rs, strlen(str));
            bdrv_iterate(block_completion_it, (void *)str);
            break;
        case 's':
            /* XXX: more generic ? */
            if (!strcmp(cmd->name, "info")) {
                readline_set_completion_index(cur_mon->rs, strlen(str));
                for(cmd = info_cmds; cmd->name != NULL; cmd++) {
                    cmd_completion(str, cmd->name);
                }
            } else if (!strcmp(cmd->name, "sendkey")) {
                readline_set_completion_index(cur_mon->rs, strlen(str));
                for(key = key_defs; key->name != NULL; key++) {
                    cmd_completion(str, key->name);
                }
            }
            break;
        default:
            break;
        }
    }
    for(i = 0; i < nb_args; i++)
        qemu_free(args[i]);
}

static int monitor_can_read(void *opaque)
{
    Monitor *mon = opaque;

    return (mon->suspend_cnt == 0) ? 128 : 0;
}

static void monitor_read(void *opaque, const uint8_t *buf, int size)
{
    Monitor *old_mon = cur_mon;
    int i;

    cur_mon = opaque;

    if (cur_mon->rs) {
        for (i = 0; i < size; i++)
            readline_handle_byte(cur_mon->rs, buf[i]);
    } else {
        if (size == 0 || buf[size - 1] != 0)
            monitor_printf(cur_mon, "corrupted command\n");
        else
            monitor_handle_command(cur_mon, (char *)buf);
    }

    cur_mon = old_mon;
}

static void monitor_command_cb(Monitor *mon, const char *cmdline, void *opaque)
{
    monitor_suspend(mon);
    monitor_handle_command(mon, cmdline);
    monitor_resume(mon);
}

int monitor_suspend(Monitor *mon)
{
    if (!mon->rs)
        return -ENOTTY;
    mon->suspend_cnt++;
    return 0;
}

void monitor_resume(Monitor *mon)
{
    if (!mon->rs)
        return;
    if (--mon->suspend_cnt == 0)
        readline_show_prompt(mon->rs);
}

static void monitor_event(void *opaque, int event)
{
    Monitor *mon = opaque;

    switch (event) {
    case CHR_EVENT_MUX_IN:
        readline_restart(mon->rs);
        monitor_resume(mon);
        monitor_flush(mon);
        break;

    case CHR_EVENT_MUX_OUT:
        if (mon->suspend_cnt == 0)
            monitor_printf(mon, "\n");
        monitor_flush(mon);
        monitor_suspend(mon);
        break;

    case CHR_EVENT_RESET:
        monitor_printf(mon, "QEMU %s monitor - type 'help' for more "
                       "information\n", QEMU_VERSION);
        if (mon->chr->focus == 0)
            readline_show_prompt(mon->rs);
        break;
    }
}


/*
 * Local variables:
 *  c-indent-level: 4
 *  c-basic-offset: 4
 *  tab-width: 8
 * End:
 */

void monitor_init(CharDriverState *chr, int flags)
{
    static int is_first_init = 1;
    Monitor *mon;

    if (is_first_init) {
        key_timer = qemu_new_timer(vm_clock, release_keys, NULL);
        is_first_init = 0;
    }

    mon = qemu_mallocz(sizeof(*mon));

    mon->chr = chr;
    mon->flags = flags;
    if (mon->chr->focus != 0)
        mon->suspend_cnt = 1; /* mux'ed monitors start suspended */
    if (flags & MONITOR_USE_READLINE) {
        mon->rs = readline_init(mon, monitor_find_completion);
        monitor_read_command(mon, 0);
    }

    qemu_chr_add_handlers(chr, monitor_can_read, monitor_read, monitor_event,
                          mon);

    LIST_INSERT_HEAD(&mon_list, mon, entry);
    if (!cur_mon || (flags & MONITOR_IS_DEFAULT))
        cur_mon = mon;
}

static void bdrv_password_cb(Monitor *mon, const char *password, void *opaque)
{
    BlockDriverState *bs = opaque;
    int ret = 0;

    if (bdrv_set_key(bs, password) != 0) {
        monitor_printf(mon, "invalid password\n");
        ret = -EPERM;
    }
    if (mon->password_completion_cb)
        mon->password_completion_cb(mon->password_opaque, ret);

    monitor_read_command(mon, 1);
}

void monitor_read_bdrv_key_start(Monitor *mon, BlockDriverState *bs,
                                 BlockDriverCompletionFunc *completion_cb,
                                 void *opaque)
{
    int err;

    if (!bdrv_key_required(bs)) {
        if (completion_cb)
            completion_cb(opaque, 0);
        return;
    }

    monitor_printf(mon, "%s (%s) is encrypted.\n", bdrv_get_device_name(bs),
                   bdrv_get_encrypted_filename(bs));

    mon->password_completion_cb = completion_cb;
    mon->password_opaque = opaque;

    err = monitor_read_password(mon, bdrv_password_cb, bs);

    if (err && completion_cb)
        completion_cb(opaque, err);
}<|MERGE_RESOLUTION|>--- conflicted
+++ resolved
@@ -320,14 +320,10 @@
     if (!cur_mon->mon_cpu) {
         mon_set_cpu(0);
     }
-<<<<<<< HEAD
-
-    kvm_save_registers(mon_cpu);
-
-    return mon_cpu;
-=======
+
+    kvm_save_registers(cur_mon->mon_cpu);
+
     return cur_mon->mon_cpu;
->>>>>>> 513f789f
 }
 
 static void do_info_registers(Monitor *mon)
@@ -353,16 +349,10 @@
     mon_get_cpu();
 
     for(env = first_cpu; env != NULL; env = env->next_cpu) {
-<<<<<<< HEAD
         kvm_save_registers(env);
-        term_printf("%c CPU #%d:",
-                    (env == mon_cpu) ? '*' : ' ',
-                    env->cpu_index);
-=======
         monitor_printf(mon, "%c CPU #%d:",
                        (env == mon->mon_cpu) ? '*' : ' ',
                        env->cpu_index);
->>>>>>> 513f789f
 #if defined(TARGET_I386)
         monitor_printf(mon, " pc=0x" TARGET_FMT_lx,
                        env->eip + env->segs[R_CS].base);
@@ -375,14 +365,9 @@
         monitor_printf(mon, " PC=0x" TARGET_FMT_lx, env->active_tc.PC);
 #endif
         if (env->halted)
-<<<<<<< HEAD
-            term_printf(" (halted)");
-        term_printf(" thread_id=%d", env->thread_id);
-        term_printf("\n");
-=======
             monitor_printf(mon, " (halted)");
+        monitor_printf(mon," thread_id=%d", env->thread_id);
         monitor_printf(mon, "\n");
->>>>>>> 513f789f
     }
 }
 
@@ -392,8 +377,7 @@
         monitor_printf(mon, "Invalid CPU index\n");
 }
 
-<<<<<<< HEAD
-static void do_cpu_set_nr(int value, const char *status)
+static void do_cpu_set_nr(Monitor *mon, int value, const char *status)
 {
     int state;
 
@@ -402,18 +386,15 @@
     else if (!strcmp(status, "offline"))
        state = 0;
     else {
-       term_printf("invalid status: %s\n", status);
-       return;
+        monitor_printf(mon, "invalid status: %s\n", status);
+        return;
     }
 #if defined(TARGET_I386) || defined(TARGET_X86_64)
     qemu_system_cpu_hot_add(value, state);
 #endif
 }
 
-static void do_info_jit(void)
-=======
 static void do_info_jit(Monitor *mon)
->>>>>>> 513f789f
 {
     dump_exec_info((FILE *)mon, monitor_fprintf);
 }
@@ -1425,13 +1406,8 @@
 
 static void do_info_kvm(Monitor *mon)
 {
-<<<<<<< HEAD
 #if defined(USE_KVM) || defined(CONFIG_KVM)
-    term_printf("kvm support: ");
-=======
-#ifdef CONFIG_KVM
     monitor_printf(mon, "kvm support: ");
->>>>>>> 513f789f
     if (kvm_enabled())
         monitor_printf(mon, "enabled\n");
     else
@@ -1750,7 +1726,7 @@
       "", "cancel the current VM migration" },
     { "migrate_set_speed", "s", do_migrate_set_speed,
       "value", "set maximum speed (in bytes) for migrations" },
-#if defined(TARGET_I386)
+#if defined(TARGET_I386) || defined(TARGET_X86_64)
     { "drive_add", "ss", drive_hot_add, "pci_addr=[[<domain>:]<bus>:]<slot>\n"
                                          "[file=file][,if=type][,bus=n]\n"
                                         "[,unit=m][,media=d][index=i]\n"
@@ -1768,24 +1744,14 @@
       "target", "request VM to change it's memory allocation (in MB)" },
     { "set_link", "ss", do_set_link,
       "name [up|down]", "change the link status of a network adapter" },
-<<<<<<< HEAD
-    { "set_link", "ss", do_set_link, "name [up|down]" },
-    { "cpu_set", "is", do_cpu_set_nr, "cpu [online|offline]", "change cpu state" },
-#if defined(TARGET_I386) || defined(TARGET_X86_64)
-    { "drive_add", "iss", drive_hot_add, "pcibus pcidevfn [file=file][,if=type][,bus=n]\n"
-                                        "[,unit=m][,media=d][index=i]\n"
-                                        "[,cyls=c,heads=h,secs=s[,trans=t]]\n"
-                                        "[snapshot=on|off][,cache=on|off]",
-                                        "add drive to PCI storage controller" },
-#endif
-=======
     { "acl", "sss?i?", do_acl, "<command> <aclname> [<match>] [<index>]\n",
                                "acl show vnc.username\n"
                                "acl policy vnc.username deny\n"
                                "acl allow vnc.username fred\n"
                                "acl deny vnc.username bob\n"
                                "acl reset vnc.username\n" },
->>>>>>> 513f789f
+    { "set_link", "ss", do_set_link, "name [up|down]" },
+    { "cpu_set", "is", do_cpu_set_nr, "cpu [online|offline]", "change cpu state" },
     { NULL, NULL, },
 };
 
